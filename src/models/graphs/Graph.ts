--- conflicted
+++ resolved
@@ -73,23 +73,8 @@
     );
   }
 
-  hasVertex(key: string): boolean {
-    return !!this.vertices$[key];
-  }
-
-<<<<<<< HEAD
-  hasEdge(key: string): boolean {
-    return !!this.edges$[key];
-  }
-
-  getVertex(key: string): GV | null {
-    return this.vertices$[key] ?? null;
-  }
-
-  getEdge(key: string): GE | null {
-    return this.edges$[key] ?? null;
-  }
-=======
+  abstract isDirected(): boolean;
+
   abstract insertVertex(key: string, value: V, notifyObservers?: boolean): GV;
 
   abstract insertEdge(
@@ -101,17 +86,11 @@
   ): GE;
 
   abstract removeEdge(key: string, notifyObservers?: boolean): E;
->>>>>>> e0eb68fb
-
-  getEdgesBetween(vertex1key: string, vertex2key: string): Array<GE> {
-    const res = this.edgesBetweenVertices$[vertex1key]?.[vertex2key];
-    return res ? [...res] : []; // Create a copy of the array
-  }
-
-  abstract isDirected(): boolean;
-
-<<<<<<< HEAD
-=======
+
+  abstract orderEdgesBetweenVertices(
+    edges: Array<GE>
+  ): Array<{ edge: GE; order: number }>;
+
   abstract insertBatch(
     data: {
       vertices?: Array<VertexData<V>>;
@@ -156,7 +135,6 @@
     }
   }
 
->>>>>>> e0eb68fb
   addObserver(observer: GraphObserver): void {
     this.observers.push(observer);
   }
@@ -168,73 +146,25 @@
     }
   }
 
-  abstract insertVertex(key: string, value: V, notifyObservers?: boolean): GV;
-
-  abstract insertEdge(
-    key: string,
-    value: E,
-    sourceKey: string,
-    targetKey: string,
-    notifyObservers?: boolean
-  ): GE;
-
-<<<<<<< HEAD
-  abstract removeEdge(key: string, notifyObservers?: boolean): E;
-
-  abstract orderEdgesBetweenVertices(
-    edges: Array<GE>
-  ): Array<{ edge: GE; order: number }>;
-
-  abstract insertBatch(
-    data: {
-      vertices?: Array<VertexData<V>>;
-      edges?: Array<ED>;
-    },
-    notifyObservers?: boolean
-  ): void;
-
-  abstract replaceBatch(
-    data: {
-      vertices?: Array<VertexData<V>>;
-      edges?: Array<ED>;
-    },
-    notifyObservers?: boolean
-  ): void;
-
-  removeBatch(
-    data: {
-      vertices?: Array<string>;
-      edges?: Array<string>;
-    },
-    notifyObservers = true
-  ): void {
-    // Remove edges and vertices from graph
-    data.edges?.forEach(key => this.removeEdge(key, false));
-    data.vertices?.forEach(key => this.removeVertex(key, false));
-    // Notify observers after all changes to the graph model are made
-    if (notifyObservers) {
-      this.notifyChange();
-    }
-=======
+  hasVertex(key: string): boolean {
+    return !!this.vertices$[key];
+  }
+
+  hasEdge(key: string): boolean {
+    return !!this.edges$[key];
+  }
+
   getVertex(key: string): GV | null {
     return this.vertices$[key] ?? null;
   }
 
   getEdge(key: string): GE | null {
     return this.edges$[key] ?? null;
->>>>>>> e0eb68fb
-  }
-
-  clear(notifyObservers = true): void {
-    // Clear the whole graph
-    (this.vertices$ as Mutable<typeof this.vertices$>) = {};
-    (this.edges$ as Mutable<typeof this.edges$>) = {};
-    (this.edgesBetweenVertices$ as Mutable<typeof this.edgesBetweenVertices$>) =
-      {};
-    // Notify observers after all changes to the graph model are made
-    if (notifyObservers) {
-      this.notifyChange();
-    }
+  }
+
+  getEdgesBetween(vertex1key: string, vertex2key: string): Array<GE> {
+    const res = this.edgesBetweenVertices$[vertex1key]?.[vertex2key];
+    return res ? [...res] : []; // Create a copy of the array
   }
 
   removeVertex(key: string, notifyObservers = true): V {
