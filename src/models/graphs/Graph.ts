--- conflicted
+++ resolved
@@ -30,45 +30,7 @@
     Record<string, Array<GE>>
   > = {};
 
-<<<<<<< HEAD
-  private readonly observers: Set<GraphObserver> = new Set();
-
-  get vertices(): Array<GV> {
-    return Object.values(this.vertices$);
-  }
-
-  get edges(): Array<GE> {
-    return Object.values(this.edges$);
-  }
-
-  get orderedEdges(): Array<{ edge: GE; order: number; edgesCount: number }> {
-    const addedEdgesKeys = new Set<string>();
-    const result: Array<{ edge: GE; order: number; edgesCount: number }> = [];
-
-    this.edges.forEach(edge => {
-      if (addedEdgesKeys.has(edge.key)) {
-        return;
-      }
-      const [v1, v2] = edge.vertices;
-      const edgesBetweenVertices =
-        this.edgesBetweenVertices$[v1.key]?.[v2.key] ?? [];
-      this.orderEdgesBetweenVertices(edgesBetweenVertices).forEach(
-        ({ edge: e, order }) => {
-          result.push({
-            edge: e,
-            order,
-            edgesCount: edgesBetweenVertices.length
-          });
-          addedEdgesKeys.add(edge.key);
-        }
-      );
-    });
-
-    return result;
-  }
-=======
   protected readonly vertices$: Record<string, GV> = {};
->>>>>>> f57aff70
 
   addObserver(observer: GraphObserver): void {
     this.observers.add(observer);
@@ -191,7 +153,7 @@
   protected notifyChange(animationsSettings?: AnimationsSettings): void {
     this.observers.forEach(observer => {
       observer.graphChanged(
-        animationsSettings || {
+        animationsSettings ?? {
           edges: {},
           vertices: {}
         }
@@ -209,7 +171,7 @@
       }
       const [v1, v2] = edge.vertices;
       const edgesBetweenVertices =
-        this.edgesBetweenVertices$[v1.key]?.[v2.key] || [];
+        this.edgesBetweenVertices$[v1.key]?.[v2.key] ?? [];
       this.orderEdgesBetweenVertices(edgesBetweenVertices).forEach(
         ({ edge: e, order }) => {
           result.push({
@@ -277,20 +239,8 @@
     }
   }
 
-<<<<<<< HEAD
-  protected notifyChange(animationsSettings?: AnimationsSettings): void {
-    this.observers.forEach(observer => {
-      observer.graphChanged(
-        animationsSettings ?? {
-          vertices: {},
-          edges: {}
-        }
-      );
-    });
-=======
   removeObserver(observer: GraphObserver): void {
     this.observers.delete(observer);
->>>>>>> f57aff70
   }
 
   removeVertex(key: string, animationsSettings?: AnimationsSettings | null): V {
