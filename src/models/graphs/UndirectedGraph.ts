--- conflicted
+++ resolved
@@ -16,32 +16,12 @@
   UndirectedEdge<E, V>,
   UndirectedEdgeData<E>
 > {
-<<<<<<< HEAD
-  // eslint-disable-next-line no-shadow
-  static fromData<V, E>(
-    vertices: Array<VertexData<V>>,
-    edges?: Array<UndirectedEdgeData<E>>
-  ): UndirectedGraph<V, E> {
-    const instance = new UndirectedGraph<V, E>();
-
-    vertices.forEach(({ key, data }) => instance.insertVertex(key, data));
-    edges?.forEach(({ key, vertices: [v1, v2], data }) => {
-      if (!v1 || !v2) {
-        throw new Error(`Edge ${key} must have two vertices`);
-      }
-      return instance.insertEdge(key, data, v1, v2, false);
-    });
-    instance.notifyChange();
-
-    return instance;
-=======
   constructor(data: {
     vertices: Array<VertexData<V>>;
     edges?: Array<UndirectedEdgeData<E>>;
   }) {
     super();
     this.insertBatch(data);
->>>>>>> f196d3f5
   }
 
   override isDirected() {
@@ -66,14 +46,11 @@
     { key, value, vertices: [vertex1key, vertex2key] }: UndirectedEdgeData<E>,
     animationSettings?: AnimationSettings | null
   ): UndirectedEdge<E, V> {
-<<<<<<< HEAD
-=======
     if (!vertex1key || !vertex2key) {
       throw new Error(`Edge ${key} must have two vertices`);
     }
 
     this.checkSelfLoop(vertex1key, vertex2key);
->>>>>>> f196d3f5
     const vertex1 = this.getVertex(vertex1key);
     const vertex2 = this.getVertex(vertex2key);
 
@@ -102,14 +79,10 @@
     return edge;
   }
 
-<<<<<<< HEAD
-  override removeEdge(key: string, notifyObservers = true): E {
-=======
   override removeEdge(
     key: string,
     animationSettings?: AnimationSettings | null
   ): E {
->>>>>>> f196d3f5
     const edge = this.getEdge(key);
 
     if (!edge) {
@@ -152,20 +125,8 @@
     animationSettings?: AnimationSettings | null
   ): void {
     // Insert edges and vertices to the graph model
-<<<<<<< HEAD
-    batchData.vertices?.forEach(({ key, data }) =>
-      this.insertVertex(key, data, false)
-    );
-    batchData.edges?.forEach(({ key, data, vertices: [v1, v2] }) => {
-      if (!v1 || !v2) {
-        throw new Error(`Edge ${key} must have two vertices`);
-      }
-      this.insertEdge(key, data, v1, v2, false);
-    });
-=======
     vertices?.forEach(data => this.insertVertex(data, null));
     edges?.forEach(data => this.insertEdge(data, null));
->>>>>>> f196d3f5
     // Notify observers after all changes to the graph model are made
     if (animationSettings !== null) {
       this.notifyChange();
