import UndirectedEdge from '@/models/edges/UndirectedEdge';
import UndirectedGraphVertex from '@/models/vertices/UndirectedGraphVertex';
<<<<<<< HEAD
import { AnimationSettings } from '@/types/animations';
=======
import {
  AnimationSettings,
  SingleModificationAnimationSettings
} from '@/types/animations';
>>>>>>> f196d3f5
import { UndirectedEdgeData, VertexData } from '@/types/data';
import { createAnimationsSettingsForSingleModification } from '@/utils/animations';

import Graph from './Graph';

export default class UndirectedGraph<V, E> extends Graph<
  V,
  E,
  UndirectedGraphVertex<V, E>,
  UndirectedEdge<E, V>,
  UndirectedEdgeData<E>
> {
  constructor(data?: {
    vertices: Array<VertexData<V>>;
    edges?: Array<UndirectedEdgeData<E>>;
  }) {
    super();
    if (data) this.insertBatch(data);
  }

  override isDirected() {
    return false;
  }

  override insertVertex(
    { key, value }: VertexData<V>,
<<<<<<< HEAD
    animationSettings?: AnimationSettings | null
  ): UndirectedGraphVertex<V, E> {
    return this.insertVertexObject(
      new UndirectedGraphVertex<V, E>(key, value),
      animationSettings
=======
    animationSettings?: SingleModificationAnimationSettings | null
  ): UndirectedGraphVertex<V, E> {
    return this.insertVertexObject(
      new UndirectedGraphVertex<V, E>(key, value),
      animationSettings &&
        createAnimationsSettingsForSingleModification(
          { vertex: key },
          animationSettings
        )
>>>>>>> f196d3f5
    );
  }

  override insertEdge(
    { key, value, vertices: [vertex1key, vertex2key] }: UndirectedEdgeData<E>,
    animationSettings?: AnimationSettings | null
  ): UndirectedEdge<E, V> {
    if (!vertex1key || !vertex2key) {
      throw new Error(`Edge ${key} must have two vertices`);
    }

    this.checkSelfLoop(vertex1key, vertex2key);
    const vertex1 = this.getVertex(vertex1key);
    const vertex2 = this.getVertex(vertex2key);

    if (!vertex1) {
      throw new Error(`Vertex ${vertex1key} does not exist`);
    }
    if (!vertex2) {
      throw new Error(`Vertex ${vertex2key} does not exist`);
    }

    const edge = new UndirectedEdge<E, V>(key, value, [vertex1, vertex2]);

    vertex1.addEdge(edge);
    if (vertex1key !== vertex2key) {
      vertex2.addEdge(edge);
    }
<<<<<<< HEAD
    this.insertEdgeObject(edge, animationSettings);
=======
    this.insertEdgeObject(
      edge,
      animationSettings &&
        createAnimationsSettingsForSingleModification(
          { edge: key },
          animationSettings
        )
    );
>>>>>>> f196d3f5

    return edge;
  }

  override removeEdge(
    key: string,
    animationSettings?: AnimationSettings | null
  ): E {
    const edge = this.getEdge(key);

    if (!edge) {
      throw new Error(`Edge ${key} does not exist`);
    }

    edge.vertices[0].removeEdge(key);
    if (!edge.isLoop) {
      edge.vertices[1].removeEdge(key);
    }
<<<<<<< HEAD
    this.removeEdgeObject(edge, animationSettings);
=======
    this.removeEdgeObject(
      edge,
      animationSettings &&
        createAnimationsSettingsForSingleModification(
          { edge: key },
          animationSettings
        )
    );
>>>>>>> f196d3f5

    return edge.value;
  }

  override orderEdgesBetweenVertices(
    edges: Array<UndirectedEdge<E, V>>
  ): Array<{ edge: UndirectedEdge<E, V>; order: number }> {
    return edges.map((edge, index) => ({
      edge,
      order: index
    }));
  }

  override insertBatch(
    {
      vertices,
      edges
    }: {
      vertices?: Array<VertexData<V>>;
      edges?: Array<UndirectedEdgeData<E>>;
    },
    animationSettings?: AnimationSettings | null
  ): void {
    // Insert edges and vertices to the graph model
    vertices?.forEach(data => this.insertVertex(data, null));
    edges?.forEach(data => this.insertEdge(data, null));
    // Notify observers after all changes to the graph model are made
    if (animationSettings !== null) {
      this.notifyChange();
    }
  }

  override replaceBatch(
    batchData: {
      vertices?: Array<VertexData<V>>;
      edges?: Array<UndirectedEdgeData<E>>;
    },
    animationSettings?: AnimationSettings | null
  ): void {
    this.clear();
    setTimeout(() => {
      this.insertBatch(batchData, animationSettings);
    }, 0);
  }
}<|MERGE_RESOLUTION|>--- conflicted
+++ resolved
@@ -1,13 +1,9 @@
 import UndirectedEdge from '@/models/edges/UndirectedEdge';
 import UndirectedGraphVertex from '@/models/vertices/UndirectedGraphVertex';
-<<<<<<< HEAD
-import { AnimationSettings } from '@/types/animations';
-=======
 import {
-  AnimationSettings,
+  BatchModificationAnimationSettings,
   SingleModificationAnimationSettings
 } from '@/types/animations';
->>>>>>> f196d3f5
 import { UndirectedEdgeData, VertexData } from '@/types/data';
 import { createAnimationsSettingsForSingleModification } from '@/utils/animations';
 
@@ -34,13 +30,6 @@
 
   override insertVertex(
     { key, value }: VertexData<V>,
-<<<<<<< HEAD
-    animationSettings?: AnimationSettings | null
-  ): UndirectedGraphVertex<V, E> {
-    return this.insertVertexObject(
-      new UndirectedGraphVertex<V, E>(key, value),
-      animationSettings
-=======
     animationSettings?: SingleModificationAnimationSettings | null
   ): UndirectedGraphVertex<V, E> {
     return this.insertVertexObject(
@@ -50,13 +39,12 @@
           { vertex: key },
           animationSettings
         )
->>>>>>> f196d3f5
     );
   }
 
   override insertEdge(
     { key, value, vertices: [vertex1key, vertex2key] }: UndirectedEdgeData<E>,
-    animationSettings?: AnimationSettings | null
+    animationSettings?: SingleModificationAnimationSettings | null
   ): UndirectedEdge<E, V> {
     if (!vertex1key || !vertex2key) {
       throw new Error(`Edge ${key} must have two vertices`);
@@ -79,9 +67,6 @@
     if (vertex1key !== vertex2key) {
       vertex2.addEdge(edge);
     }
-<<<<<<< HEAD
-    this.insertEdgeObject(edge, animationSettings);
-=======
     this.insertEdgeObject(
       edge,
       animationSettings &&
@@ -90,14 +75,13 @@
           animationSettings
         )
     );
->>>>>>> f196d3f5
 
     return edge;
   }
 
   override removeEdge(
     key: string,
-    animationSettings?: AnimationSettings | null
+    animationSettings?: SingleModificationAnimationSettings | null
   ): E {
     const edge = this.getEdge(key);
 
@@ -109,9 +93,6 @@
     if (!edge.isLoop) {
       edge.vertices[1].removeEdge(key);
     }
-<<<<<<< HEAD
-    this.removeEdgeObject(edge, animationSettings);
-=======
     this.removeEdgeObject(
       edge,
       animationSettings &&
@@ -120,18 +101,8 @@
           animationSettings
         )
     );
->>>>>>> f196d3f5
 
     return edge.value;
-  }
-
-  override orderEdgesBetweenVertices(
-    edges: Array<UndirectedEdge<E, V>>
-  ): Array<{ edge: UndirectedEdge<E, V>; order: number }> {
-    return edges.map((edge, index) => ({
-      edge,
-      order: index
-    }));
   }
 
   override insertBatch(
@@ -142,7 +113,7 @@
       vertices?: Array<VertexData<V>>;
       edges?: Array<UndirectedEdgeData<E>>;
     },
-    animationSettings?: AnimationSettings | null
+    animationSettings?: BatchModificationAnimationSettings | null
   ): void {
     // Insert edges and vertices to the graph model
     vertices?.forEach(data => this.insertVertex(data, null));
@@ -158,11 +129,20 @@
       vertices?: Array<VertexData<V>>;
       edges?: Array<UndirectedEdgeData<E>>;
     },
-    animationSettings?: AnimationSettings | null
+    animationSettings?: BatchModificationAnimationSettings | null
   ): void {
     this.clear();
     setTimeout(() => {
       this.insertBatch(batchData, animationSettings);
     }, 0);
   }
+
+  override orderEdgesBetweenVertices(
+    edges: Array<UndirectedEdge<E, V>>
+  ): Array<{ edge: UndirectedEdge<E, V>; order: number }> {
+    return edges.map((edge, index) => ({
+      edge,
+      order: index
+    }));
+  }
 }