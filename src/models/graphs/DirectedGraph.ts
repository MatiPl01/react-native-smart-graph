import DirectedEdge from '@/models/edges/DirectedEdge';
import DirectedGraphVertex from '@/models/vertices/DirectedGraphVertex';
import {
  AnimationSettings,
  BatchModificationAnimationSettings,
  SingleModificationAnimationSettings
} from '@/types/animations';
import { DirectedEdgeData, VertexData } from '@/types/data';
import {
  createAnimationsSettingsForBatchModification,
  createAnimationsSettingsForSingleModification
} from '@/utils/animations';

import Graph from './Graph';

export default class DirectedGraph<V, E> extends Graph<
  V,
  E,
  DirectedGraphVertex<V, E>,
  DirectedEdge<E, V>,
  DirectedEdgeData<E>
> {
  constructor(data: {
    vertices: Array<VertexData<V>>;
    edges?: Array<DirectedEdgeData<E>>;
  }) {
    super();
    this.insertBatch(data);
  }

  override isDirected(): this is DirectedGraph<V, E> {
    return true;
  }

  override insertVertex(
    { key, value }: VertexData<V>,
    animationSettings?: SingleModificationAnimationSettings | null
  ): DirectedGraphVertex<V, E> {
    return this.insertVertexObject(
      new DirectedGraphVertex<V, E>(key, value),
      animationSettings &&
        createAnimationsSettingsForSingleModification(
          { vertex: key },
          animationSettings
        )
    );
  }

  override insertEdge(
    { key, value, from: sourceKey, to: targetKey }: DirectedEdgeData<E>,
    animationSettings?: SingleModificationAnimationSettings | null
  ): DirectedEdge<E, V> {
<<<<<<< HEAD
=======
    this.checkSelfLoop(sourceKey, targetKey);
>>>>>>> f196d3f5
    const source = this.getVertex(sourceKey);
    const target = this.getVertex(targetKey);

    if (!source) {
      throw new Error(`Vertex ${sourceKey} does not exist`);
    }
    if (!target) {
      throw new Error(`Vertex ${targetKey} does not exist`);
    }

    const edge = new DirectedEdge<E, V>(key, value, source, target);
    source.addOutEdge(edge);
    target.addInEdge(edge);
    this.insertEdgeObject(
      edge,
      animationSettings &&
        createAnimationsSettingsForSingleModification(
          { edge: key },
          animationSettings
        )
    );

    return edge;
  }

<<<<<<< HEAD
  override removeEdge(key: string, notifyObservers?: boolean): E {
=======
  override removeEdge(
    key: string,
    animationSettings?: SingleModificationAnimationSettings | null
  ): E {
>>>>>>> f196d3f5
    const edge = this.getEdge(key);

    if (!edge) {
      throw new Error(`Edge ${key} does not exist`);
    }

    edge.source.removeOutEdge(key);
    edge.target.removeInEdge(key);
    this.removeEdgeObject(
      edge,
      animationSettings &&
        createAnimationsSettingsForSingleModification(
          { edge: key },
          animationSettings
        )
    );

    return edge.value;
  }

  override insertBatch(
    {
      vertices,
      edges
    }: {
      vertices?: Array<VertexData<V>>;
      edges?: Array<DirectedEdgeData<E>>;
    },
    animationSettings?: BatchModificationAnimationSettings | null
  ): void {
    // Insert edges and vertices to the graph model
    vertices?.forEach(data => this.insertVertex(data, null));
    edges?.forEach(data => this.insertEdge(data, null));
    // Notify observers after all changes to the graph model are made
    if (animationSettings) {
      this.notifyChange(
        createAnimationsSettingsForBatchModification({
          vertices: vertices?.map(({ key }) => key),
          edges: edges?.map(({ key }) => key)
        })
      );
    }
  }

  override replaceBatch(
    batchData: {
      vertices?: Array<VertexData<V>>;
      edges?: Array<DirectedEdgeData<E>>;
    },
    animationSettings?: AnimationSettings | null
  ): void {
    this.clear();
    setTimeout(() => {
      this.insertBatch(batchData, animationSettings);
    }, 0);
  }

  override orderEdgesBetweenVertices(
    edges: Array<DirectedEdge<E, V>>
  ): Array<{ edge: DirectedEdge<E, V>; order: number }> {
    // Display edges that have the same direction next to each other
    let order = 0;
    let oppositeOrder = 0; // For edges in the opposite direction

    return edges.map(edge => {
      if (edge.source.key < edge.target.key) {
        return { edge, order: order++ };
      }
      return { edge, order: oppositeOrder++ };
    });
  }
}<|MERGE_RESOLUTION|>--- conflicted
+++ resolved
@@ -50,10 +50,7 @@
     { key, value, from: sourceKey, to: targetKey }: DirectedEdgeData<E>,
     animationSettings?: SingleModificationAnimationSettings | null
   ): DirectedEdge<E, V> {
-<<<<<<< HEAD
-=======
     this.checkSelfLoop(sourceKey, targetKey);
->>>>>>> f196d3f5
     const source = this.getVertex(sourceKey);
     const target = this.getVertex(targetKey);
 
@@ -79,14 +76,10 @@
     return edge;
   }
 
-<<<<<<< HEAD
-  override removeEdge(key: string, notifyObservers?: boolean): E {
-=======
   override removeEdge(
     key: string,
     animationSettings?: SingleModificationAnimationSettings | null
   ): E {
->>>>>>> f196d3f5
     const edge = this.getEdge(key);
 
     if (!edge) {
