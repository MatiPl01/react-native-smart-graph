--- conflicted
+++ resolved
@@ -1,32 +1,14 @@
-<<<<<<< HEAD
-import { useAnimationFrame, useGraphObserver } from '@/hooks';
+import { Circle, Group, Rect } from '@shopify/react-native-skia';
 import { useCallback, useEffect, useMemo, useRef, useState } from 'react';
 import {
-  runOnUI,
   useAnimatedReaction,
   useDerivedValue,
   useFrameCallback,
   useSharedValue,
   withDelay,
-  withRepeat,
   withTiming
 } from 'react-native-reanimated';
 
-import { Circle, Group, Rect, Vector } from '@shopify/react-native-skia';
-
-import {
-  ARROW_COMPONENT_SETTINGS,
-  CURVED_EDGE_COMPONENT_SETTINGS,
-  LABEL_COMPONENT_SETTINGS,
-  STRAIGHT_EDGE_COMPONENT_SETTINGS,
-  VERTEX_COMPONENT_SETTINGS
-} from '@/constants/components';
-=======
-import { Group, Rect } from '@shopify/react-native-skia';
-import { useCallback, useEffect, useMemo, useRef, useState } from 'react';
-import { useAnimatedReaction, useDerivedValue } from 'react-native-reanimated';
-
->>>>>>> f196d3f5
 import { GraphEventsContextType } from '@/context/graphEvents';
 import { useGraphObserver } from '@/hooks';
 import {
@@ -40,22 +22,8 @@
   AnimatedBoundingRect,
   AnimatedVector,
   AnimatedVectorCoordinates,
-<<<<<<< HEAD
-  Dimensions,
+  BoundingRect,
   VerticesPositions
-} from '@/types/layout';
-import { GraphRenderers } from '@/types/renderer';
-import {
-  DirectedEdgeSettings,
-  GraphLayout,
-  GraphSettings,
-  GraphSettingsWithDefaults
-} from '@/types/settings';
-import { animateToFinalPositions } from '@/utils/animations';
-import { applyForces, createForcesSettings } from '@/utils/forces';
-import { placeVertices } from '@/utils/placement';
-=======
-  BoundingRect
 } from '@/types/layout';
 import { GraphRenderers } from '@/types/renderer';
 import { GraphSettings, GraphSettingsWithDefaults } from '@/types/settings';
@@ -66,8 +34,8 @@
   updateGraphSettingsWithDefaults,
   updateGraphVerticesData
 } from '@/utils/components';
+import { applyForces } from '@/utils/forces';
 import { calcContainerBoundingRect, placeVertices } from '@/utils/placement';
->>>>>>> f196d3f5
 
 import EdgeComponent from './edges/EdgeComponent';
 import VertexComponent from './vertices/VertexComponent';
@@ -107,7 +75,6 @@
   const [graphData] = useGraphObserver(graph);
 
   // HELPER REFS
-  // Render
   const isFirstRenderRef = useRef(true);
   // Forces
   const graphForcesScale = useSharedValue(0);
@@ -125,50 +92,17 @@
   >({});
 
   // ANIMATED VALUES
-  // Current vertices positions
+  // Vertices positions
   const [animatedVerticesPositions, setAnimatedVerticesPositions] =
     useState<VerticesPositions>({});
-  // Current edge labels positions
+  // Edge labels positions
   const animatedEdgeLabelsPositions = useRef<Record<string, AnimatedVector>>(
     {} as Record<string, AnimatedVector>
   );
 
   const memoSettings = useMemo(() => {
-<<<<<<< HEAD
-    const newSettings: GraphSettingsWithDefaults<V, E> = {
-      ...settings,
-      components: {
-        ...settings?.components,
-        vertex: {
-          ...VERTEX_COMPONENT_SETTINGS,
-          ...settings?.components?.vertex
-        },
-        edge: {
-          ...(settings?.components?.edge?.type === 'curved'
-            ? CURVED_EDGE_COMPONENT_SETTINGS
-            : STRAIGHT_EDGE_COMPONENT_SETTINGS),
-          ...settings?.components?.edge,
-          ...(graph.isDirected()
-            ? {
-                arrow: {
-                  ...ARROW_COMPONENT_SETTINGS,
-                  ...(settings?.components?.edge as DirectedEdgeSettings)?.arrow
-                }
-              }
-            : {}),
-
-          label: {
-            ...LABEL_COMPONENT_SETTINGS,
-            ...settings?.components?.edge?.label
-          }
-        }
-      },
-      forces: createForcesSettings(settings?.forces)
-    };
-=======
     const newSettings: GraphSettingsWithDefaults<V, E> =
       updateGraphSettingsWithDefaults(graph.isDirected(), settings);
->>>>>>> f196d3f5
 
     graphEventsContext.setGraphSettings(newSettings);
 
@@ -188,6 +122,7 @@
   const memoGraphData = useMemo<GraphData<V, E>>(
     () => ({
       ...graphData,
+      connections: graph.connections,
       layout: placeVertices(
         graph,
         memoSettings.components.vertex.radius,
@@ -199,11 +134,6 @@
     [graphData, memoSettings]
   );
 
-  const memoConnections = useMemo(
-    () => graph.connections,
-    [vertices, orderedEdges]
-  );
-
   useEffect(() => {
     graphEventsContext.setGraphModel(graph);
   }, [graph]);
@@ -250,44 +180,18 @@
   useAnimatedReaction(
     () => ({
       positions: Object.fromEntries(
-        Object.entries(animatedVerticesPositions).map(([key, coordinates]) => [
-          key,
-          {
-            x: coordinates.x.value,
-            y: coordinates.y.value
-          }
-        ])
+        Object.entries(animatedVerticesPositions).map(
+          ([key, { displayed }]) => [
+            key,
+            {
+              x: displayed.x.value,
+              y: displayed.y.value
+            }
+          ]
+        )
       )
     }),
     ({ positions }) => {
-<<<<<<< HEAD
-      // Update the bounding rect on every vertex position change
-      let top = Infinity;
-      let bottom = -Infinity;
-      let left = Infinity;
-      let right = -Infinity;
-
-      Object.values(positions).forEach(({ displayed: { x, y } }) => {
-        if (x.value < left) {
-          left = x.value;
-        }
-        if (x.value > right) {
-          right = x.value;
-        }
-        if (y.value < top) {
-          top = y.value;
-        }
-        if (y.value > bottom) {
-          bottom = y.value;
-        }
-      });
-
-      const vertexRadius = memoSettings.components.vertex.radius;
-      boundingRect.top.value = top - vertexRadius;
-      boundingRect.bottom.value = bottom + vertexRadius;
-      boundingRect.left.value = left - vertexRadius;
-      boundingRect.right.value = right + vertexRadius;
-=======
       Object.entries(
         calcContainerBoundingRect(
           positions,
@@ -299,39 +203,32 @@
         ([key, value]) =>
           (boundingRect[key as keyof AnimatedBoundingRect].value = value)
       );
->>>>>>> f196d3f5
     }
   );
 
   useAnimatedReaction(
     () => ({}),
     () => {
-<<<<<<< HEAD
       // TODO cleanup this function, find better timing values
       targetForcesScale.value = withTiming(10, {
         duration: 250
       });
-      graphForcesScale.value = withTiming(0.1, {
+      graphForcesScale.value = withTiming(0.01, {
         duration: 250
       });
 
-      animateToFinalPositions(
+      animateVerticesToFinalPositions(
         Object.fromEntries(
-          Object.entries(animatedVerticesPositions).map(([key, { target }]) => [
+          Object.entries(animatedVerticesPositions).map(([key, position]) => [
             key,
-            target
+            position.target
           ])
         ),
-        memoGraphLayout.verticesPositions
-=======
-      animateVerticesToFinalPositions(
-        animatedVerticesPositions,
         memoGraphData.layout.verticesPositions,
         {
           ...memoGraphData.defaultAnimations.layout,
           ...memoGraphData.animations.layout
         }
->>>>>>> f196d3f5
       );
 
       targetForcesScale.value = withDelay(
@@ -341,7 +238,7 @@
         })
       );
       graphForcesScale.value = withDelay(
-        500,
+        400,
         withTiming(1, {
           duration: 250
         })
@@ -355,7 +252,7 @@
     if (Math.abs(timeSinceFirstFrame - lastForcesUpdateTime.value) > 10) {
       lastForcesUpdateTime.value = timeSinceFirstFrame;
       applyForces(
-        memoConnections,
+        memoGraphData.connections,
         animatedVerticesPositions,
         memoSettings.components.vertex.radius,
         {
@@ -366,12 +263,6 @@
       );
     }
   });
-
-  useEffect(() => {
-    setTimeout(() => {
-      // setForcesApplied(true);
-    }, 100);
-  }, []);
 
   const handleVertexRender = useCallback(
     (
@@ -385,10 +276,7 @@
       // at the same time as the useAnimatedReaction callback
       setTimeout(() => {
         // Update animated vertices positions
-        setAnimatedVerticesPositions(prev => ({
-          ...prev,
-          [key]: positions
-        }));
+        setAnimatedVerticesPositions(prev => ({ ...prev, [key]: positions }));
       }, 0);
     },
     []
@@ -483,21 +371,12 @@
     [verticesData]
   );
 
-<<<<<<< HEAD
-  const containerWidth = useDerivedValue(
-    () => boundingRect.right.value - boundingRect.left.value
-  );
-  const containerHeight = useDerivedValue(
-    () => boundingRect.bottom.value - boundingRect.top.value
-  );
-=======
   const containerWidth = useDerivedValue(() => {
     return boundingRect.right.value - boundingRect.left.value;
   });
   const containerHeight = useDerivedValue(() => {
     return boundingRect.bottom.value - boundingRect.top.value;
   });
->>>>>>> f196d3f5
 
   return (
     <Group>
@@ -508,7 +387,6 @@
         height={containerHeight}
         color='#222'
       />
-<<<<<<< HEAD
       {Object.entries(animatedVerticesPositions).map(
         ([
           key,
@@ -519,8 +397,6 @@
           <Circle key={key} cx={cx} cy={cy} r={10} color='white' />
         )
       )}
-=======
->>>>>>> f196d3f5
       {renderEdges()}
       {renderVertices()}
     </Group>
