--- conflicted
+++ resolved
@@ -242,9 +242,7 @@
   }, [orderedEdges]);
 
   useEffect(() => {
-    graphEventsContext.setAnimatedVerticesPositions(
-      animatedVerticesPositions
-    );
+    graphEventsContext.setAnimatedVerticesPositions(animatedVerticesPositions);
   }, [animatedVerticesPositions]);
 
   useEffect(() => {
@@ -363,34 +361,13 @@
               renderers: memoRenderers.edge,
               settings: memoSettings.components.edge,
               onRemove: handleEdgeRemove,
+              onLabelRender: handleEdgeLabelRender,
               removed
             } as EdgeComponentProps<E, V>)}
           />
         );
       }
-<<<<<<< HEAD
-
-      return (
-        <EdgeComponent
-          key={edge.key}
-          {...({
-            edge,
-            v1Position,
-            v2Position,
-            edgesBetweenVertices: graph.getEdgesBetween(v1.key, v2.key),
-            vertexRadius: memoSettings.components.vertex.radius,
-            renderers: memoRenderers.edge,
-            settings: memoSettings.components.edge,
-            onRemove: handleEdgeRemove,
-            onLabelRender: handleEdgeLabelRender,
-            removed
-          } as EdgeComponentProps<E, V>)}
-        />
-      );
-    });
-=======
     );
->>>>>>> 808b6326
     // Update edges if rendered vertices were changed or if edges in the current
     // graph model were changed
   }, [animatedVerticesPositions, edgesData]);
