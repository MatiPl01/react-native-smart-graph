<<<<<<< HEAD
import { useAnimationFrame, useGraphObserver } from '@/hooks';
import { useCallback, useEffect, useMemo, useRef, useState } from 'react';
import { useDerivedValue } from 'react-native-reanimated';

import { Circle, Group, Rect, Vector } from '@shopify/react-native-skia';
=======
import { useGraphObserver } from '@/hooks';
import { useCallback, useEffect, useMemo, useRef, useState } from 'react';
import { useAnimatedReaction, useDerivedValue } from 'react-native-reanimated';

import { Group, Rect, Vector } from '@shopify/react-native-skia';
>>>>>>> efbdb9ba

import { VERTEX_COMPONENT_SETTINGS } from '@/constants/components';
import { Graph } from '@/types/graphs';
import {
  AnimatedBoundingRect,
<<<<<<< HEAD
  AnimatedVectorCoordinates,
  Dimensions,
  RelativeVerticesOrder
=======
  AnimatedVectorCoordinates
>>>>>>> efbdb9ba
} from '@/types/layout';
import { GraphRenderers } from '@/types/renderer';
import { GraphSettings } from '@/types/settings';
import {
  animateVertexToFinalPosition,
  animateVerticesToFinalPositions
} from '@/utils/animations';
<<<<<<< HEAD
import { applyForces } from '@/utils/forces';
import { orderVertices, placeVertices } from '@/utils/placement';
=======
import { placeVertices } from '@/utils/placement';
>>>>>>> efbdb9ba

import DefaultEdgeArrowRenderer from './arrows/renderers/DefaultEdgeArrowRenderer';
import EdgeComponent, { EdgeComponentProps } from './edges/EdgeComponent';
import DefaultEdgeRenderer from './edges/renderers/DefaultEdgeRenderer';
import VertexComponent from './vertices/VertexComponent';
import DefaultVertexRenderer from './vertices/renderers/DefaultVertexRenderer';

export type GraphComponentPrivateProps = {
  boundingRect: AnimatedBoundingRect;
  onRender: (containerDimensions: Dimensions) => void;
};

type GraphComponentProps<
  V,
  E,
  S extends GraphSettings<V, E>,
  R extends GraphRenderers<V, E>
> = {
  graph: Graph<V, E>;
  settings?: S;
  renderers?: R;
  forcesApplied?: boolean;
};

export default function GraphComponent<
  V,
  E,
  S extends GraphSettings<V, E>,
  R extends GraphRenderers<V, E>
>({
  graph,
  settings,
  renderers,
  boundingRect,
  forcesApplied = false,
  onRender
}: GraphComponentProps<V, E, S, R> & GraphComponentPrivateProps) {
  const [{ vertices, edges }] = useGraphObserver(graph);
<<<<<<< HEAD
  const isFirstRenderRef = useRef(true);
  // const [_, setIsAnimatingForces] = useAnimationFrame(
  //   () =>
  //     applyForces(
  //       graph.connections,
  //       animatedVerticesPositions,
  //       animatedVerticesPlacementPositionsRef.current
  //     ),
  //   forcesApplied
  // );
=======
>>>>>>> efbdb9ba

  // VERTICES POSITIONS
  // Current positions of vertices in the graph model
  const [animatedVerticesPositions, setAnimatedVerticesPositions] = useState<
    Record<string, AnimatedVectorCoordinates>
<<<<<<< HEAD
  >({});
  // Target placement positions of vertices in the graph model
  // (This is used to animate placement vertices to their target positions when
  // graph layout changes or placement strategy changes)
  const [targetPlacementPositions, setTargetPlacementPositions] = useState<
    Record<string, Vector>
  >({});
  // This is used as a workaround for callback functions which don't see
  // targetPlacementPositions state changes
  const targetPlacementPositionsRef = useRef<Record<string, Vector>>({});
  // Current positions of placement vertices in the graph model
  // (placement vertices are used to calculate the initial positions of vertices
  // and to ensure that vertices are placed depending on the placement strategy)
  const animatedVerticesPlacementPositionsRef = useRef<
    Record<string, AnimatedVectorCoordinates>
  >({});

  // RELATIVE VERTICES ORDER
  const relativeHorizontalVerticesOrder =
    useDerivedValue<RelativeVerticesOrder>(
      () => orderVertices('x', targetPlacementPositions),
      [targetPlacementPositions]
    );
  const relativeVerticalVerticesOrder = useDerivedValue<RelativeVerticesOrder>(
    () => orderVertices('y', targetPlacementPositions),
    [targetPlacementPositions]
  );
=======
  >({});
  // Target placement positions of vertices in the graph model
  // (This is used to animate placement vertices to their target positions when
  // graph layout changes or placement strategy changes)
  const [targetPlacementPositions, setTargetPlacementPositions] = useState<
    Record<string, Vector>
  >({});
  // This is used as a workaround for callback functions which don't see
  // targetPlacementPositions state changes
  const targetPlacementPositionsRef = useRef<Record<string, Vector>>({});
  // Current positions of placement vertices in the graph model
  // (placement vertices are used to calculate the initial positions of vertices
  // and to ensure that vertices are placed depending on the placement strategy)
  const animatedVerticesPlacementPosition = useMemo<
    Record<string, AnimatedVectorCoordinates>
  >(() => ({}), []);
>>>>>>> efbdb9ba

  const memoSettings = useMemo(
    () => ({
      ...settings,
      components: {
        ...settings?.components,
        vertex: {
          ...VERTEX_COMPONENT_SETTINGS,
          ...settings?.components?.vertex
        },
        edge: {
          ...settings?.components?.edge
        }
      }
    }),
    [settings]
  );

  const memoRenderers = useMemo(
    () => ({
      vertex: DefaultVertexRenderer,
      edge: {
        arrow: graph.isDirected() ? DefaultEdgeArrowRenderer : undefined,
        edge: DefaultEdgeRenderer,
        label: renderers?.edgeLabel
      }
    }),
    [graph, renderers]
  );

  useEffect(() => {
    const layout = placeVertices(
      graph,
      memoSettings.components.vertex.radius,
      memoSettings.placement
    );

    targetPlacementPositionsRef.current = layout.verticesPositions;
    setTargetPlacementPositions(layout.verticesPositions);
<<<<<<< HEAD

    // Animate graph vertices to their target positions only if
    // forces are not applied
    if (forcesApplied) {
      // TODO - make this animation optional (enable in forces settings)
      animateVerticesToFinalPositions(
        animatedVerticesPlacementPositionsRef.current,
        layout.verticesPositions
      );
    } else {
      animateVerticesToFinalPositions(
        animatedVerticesPositions,
        layout.verticesPositions
      );
    }

    // Call the onRender callback only on the first render
    if (isFirstRenderRef.current) {
      onRender({
        width: layout.width,
        height: layout.height
      });
      isFirstRenderRef.current = false;
    }
  }, [vertices, edges]);

  // useEffect(() => {
  //   setIsAnimatingForces(forcesApplied);
  // }, [forcesApplied]);
=======
  }, [vertices, edges]);

  useAnimatedReaction(
    () => ({ positions: animatedVerticesPositions }),
    ({ positions }) => {
      // Update the bounding rect on every vertex position change
      let top = Infinity;
      let bottom = -Infinity;
      let left = Infinity;
      let right = -Infinity;

      Object.values(positions).forEach(({ x, y }) => {
        if (x.value < left) {
          left = x.value;
        }
        if (x.value > right) {
          right = x.value;
        }
        if (y.value < top) {
          top = y.value;
        }
        if (y.value > bottom) {
          bottom = y.value;
        }
      });

      const vertexRadius = memoSettings.components.vertex.radius;
      boundingRect.top.value = top - vertexRadius;
      boundingRect.bottom.value = bottom + vertexRadius;
      boundingRect.left.value = left - vertexRadius;
      boundingRect.right.value = right + vertexRadius;
    }
  );

  useAnimatedReaction(
    () => ({ positions: targetPlacementPositions }),
    ({ positions }) => {
      // Animate vertices to their final positions
      animateVerticesToFinalPositions(animatedVerticesPositions, positions);
    }
  );
>>>>>>> efbdb9ba

  const setAnimatedVertexPosition = useCallback(
    (key: string, position: AnimatedVectorCoordinates | null) => {
      // Update the state to trigger rerendering of the graph
      setAnimatedVerticesPositions(prev =>
<<<<<<< HEAD
        updateAnimatedVerticesPositions(key, position, prev)
      );
    },
    []
  );

  const setAnimatedVertexPlacementPosition = useCallback(
    (key: string, position: AnimatedVectorCoordinates | null) => {
      // Update the placement positions ref
      animatedVerticesPlacementPositionsRef.current =
        updateAnimatedVerticesPositions(
          key,
          position,
          animatedVerticesPlacementPositionsRef.current,
          false
        );
    },
    []
  );

  const updateAnimatedVerticesPositions = useCallback(
    (
      key: string,
      position: AnimatedVectorCoordinates | null,
      animatedPositions: Record<string, AnimatedVectorCoordinates>,
      cloneObject = true
    ): Record<string, AnimatedVectorCoordinates> => {
      if (!position) {
        delete animatedPositions[key];
      } else {
        animatedPositions[key] = position;
        const finalPosition = targetPlacementPositionsRef.current[key];
        if (finalPosition) {
          animateVertexToFinalPosition(position, finalPosition);
        }
=======
        position
          ? { ...prev, [key]: position }
          : Object.fromEntries(Object.entries(prev).filter(([k]) => k !== key))
      );
      // Animate vertex to its final position
      const finalPosition = targetPlacementPositionsRef.current[key];
      if (position && finalPosition) {
        animateVertexToFinalPosition(position, finalPosition);
>>>>>>> efbdb9ba
      }
      return cloneObject ? { ...animatedPositions } : animatedPositions;
    },
    []
<<<<<<< HEAD
=======
  );

  const setAnimatedVertexPlacementPosition = useCallback(
    (key: string, position: AnimatedVectorCoordinates | null) => {
      // Update placement positions
      if (position) {
        animatedVerticesPlacementPosition[key] = position;
      } else {
        delete animatedVerticesPlacementPosition[key];
      }
    },
    []
>>>>>>> efbdb9ba
  );

  const renderEdges = useCallback(() => {
    return edges.map(edge => {
      const [v1, v2] = edge.vertices;
      const v1Position = animatedVerticesPositions[v1.key];
      const v2Position = animatedVerticesPositions[v2.key];

      if (!v1Position || !v2Position) {
        return null;
      }

      return (
        <EdgeComponent
          key={edge.key}
          {...({
            edge,
            v1Position,
            v2Position,
            vertexRadius: memoSettings.components.vertex.radius,
            renderers: memoRenderers.edge,
            settings: memoSettings.components.edge
          } as EdgeComponentProps<E, V>)}
        />
      );
    });
    // Update edges if rendered vertices were changed or if edges in the current
    // graph model were changed
  }, [animatedVerticesPositions, edges]);

  const renderVertices = useCallback(
    () =>
      vertices.map(vertex => (
        <VertexComponent<V, E>
          key={vertex.key}
          vertex={vertex}
          settings={memoSettings.components.vertex}
<<<<<<< HEAD
          relativeHorizontalOrder={relativeHorizontalVerticesOrder}
          relativeVerticalOrder={relativeVerticalVerticesOrder}
          containerBoundingRect={boundingRect}
=======
>>>>>>> efbdb9ba
          renderer={memoRenderers.vertex}
          setAnimatedPosition={setAnimatedVertexPosition}
          setAnimatedPlacementPosition={setAnimatedVertexPlacementPosition}
        />
      )),
    // Update vertices after graph layout was recalculated
    [targetPlacementPositions]
  );

<<<<<<< HEAD
  // TODO - improve this function and add to forces settings
  // const renderPlacementVertices = useCallback(
  //   () =>
  //     vertices.map(vertex => {
  //       const position =
  //         animatedVerticesPlacementPositionsRef.current[vertex.key];
  //       if (!position) {
  //         return null;
  //       }
  //       return (
  //         <Circle
  //           key={`${vertex.key}-placement`}
  //           cx={position.x}
  //           cy={position.y}
  //           r={memoSettings.components.vertex.radius}
  //           color='#ff0000'
  //           opacity={0.25}
  //         />
  //       );
  //     }),
  //   // Render placement vertices after graph vertices were rendered
  //   [animatedVerticesPositions]
  // );

=======
>>>>>>> efbdb9ba
  // TODO - remove this after testing
  const { top, bottom, right, left } = boundingRect;
  const containerWidth = useDerivedValue(
    () => right.value - left.value,
    [right, left]
  );
  const containerHeight = useDerivedValue(
    () => bottom.value - top.value,
    [top, bottom]
  );

  return (
    <Group>
      {/* TODO - remove this rect after testing */}
      <Rect
        x={left}
        y={top}
        width={containerWidth}
        height={containerHeight}
        color='#444'
      />
      {renderEdges()}
<<<<<<< HEAD
      {/* TODO = make this render optional (forces settings) */}
      {/* {forcesApplied && renderPlacementVertices()} */}
=======
>>>>>>> efbdb9ba
      {renderVertices()}
    </Group>
  );
}<|MERGE_RESOLUTION|>--- conflicted
+++ resolved
@@ -1,28 +1,15 @@
-<<<<<<< HEAD
-import { useAnimationFrame, useGraphObserver } from '@/hooks';
-import { useCallback, useEffect, useMemo, useRef, useState } from 'react';
-import { useDerivedValue } from 'react-native-reanimated';
-
-import { Circle, Group, Rect, Vector } from '@shopify/react-native-skia';
-=======
 import { useGraphObserver } from '@/hooks';
 import { useCallback, useEffect, useMemo, useRef, useState } from 'react';
 import { useAnimatedReaction, useDerivedValue } from 'react-native-reanimated';
 
 import { Group, Rect, Vector } from '@shopify/react-native-skia';
->>>>>>> efbdb9ba
 
 import { VERTEX_COMPONENT_SETTINGS } from '@/constants/components';
 import { Graph } from '@/types/graphs';
 import {
   AnimatedBoundingRect,
-<<<<<<< HEAD
   AnimatedVectorCoordinates,
-  Dimensions,
-  RelativeVerticesOrder
-=======
-  AnimatedVectorCoordinates
->>>>>>> efbdb9ba
+  Dimensions
 } from '@/types/layout';
 import { GraphRenderers } from '@/types/renderer';
 import { GraphSettings } from '@/types/settings';
@@ -30,12 +17,7 @@
   animateVertexToFinalPosition,
   animateVerticesToFinalPositions
 } from '@/utils/animations';
-<<<<<<< HEAD
-import { applyForces } from '@/utils/forces';
-import { orderVertices, placeVertices } from '@/utils/placement';
-=======
 import { placeVertices } from '@/utils/placement';
->>>>>>> efbdb9ba
 
 import DefaultEdgeArrowRenderer from './arrows/renderers/DefaultEdgeArrowRenderer';
 import EdgeComponent, { EdgeComponentProps } from './edges/EdgeComponent';
@@ -70,57 +52,15 @@
   settings,
   renderers,
   boundingRect,
-  forcesApplied = false,
   onRender
 }: GraphComponentProps<V, E, S, R> & GraphComponentPrivateProps) {
   const [{ vertices, edges }] = useGraphObserver(graph);
-<<<<<<< HEAD
   const isFirstRenderRef = useRef(true);
-  // const [_, setIsAnimatingForces] = useAnimationFrame(
-  //   () =>
-  //     applyForces(
-  //       graph.connections,
-  //       animatedVerticesPositions,
-  //       animatedVerticesPlacementPositionsRef.current
-  //     ),
-  //   forcesApplied
-  // );
-=======
->>>>>>> efbdb9ba
 
   // VERTICES POSITIONS
   // Current positions of vertices in the graph model
   const [animatedVerticesPositions, setAnimatedVerticesPositions] = useState<
     Record<string, AnimatedVectorCoordinates>
-<<<<<<< HEAD
-  >({});
-  // Target placement positions of vertices in the graph model
-  // (This is used to animate placement vertices to their target positions when
-  // graph layout changes or placement strategy changes)
-  const [targetPlacementPositions, setTargetPlacementPositions] = useState<
-    Record<string, Vector>
-  >({});
-  // This is used as a workaround for callback functions which don't see
-  // targetPlacementPositions state changes
-  const targetPlacementPositionsRef = useRef<Record<string, Vector>>({});
-  // Current positions of placement vertices in the graph model
-  // (placement vertices are used to calculate the initial positions of vertices
-  // and to ensure that vertices are placed depending on the placement strategy)
-  const animatedVerticesPlacementPositionsRef = useRef<
-    Record<string, AnimatedVectorCoordinates>
-  >({});
-
-  // RELATIVE VERTICES ORDER
-  const relativeHorizontalVerticesOrder =
-    useDerivedValue<RelativeVerticesOrder>(
-      () => orderVertices('x', targetPlacementPositions),
-      [targetPlacementPositions]
-    );
-  const relativeVerticalVerticesOrder = useDerivedValue<RelativeVerticesOrder>(
-    () => orderVertices('y', targetPlacementPositions),
-    [targetPlacementPositions]
-  );
-=======
   >({});
   // Target placement positions of vertices in the graph model
   // (This is used to animate placement vertices to their target positions when
@@ -137,7 +77,6 @@
   const animatedVerticesPlacementPosition = useMemo<
     Record<string, AnimatedVectorCoordinates>
   >(() => ({}), []);
->>>>>>> efbdb9ba
 
   const memoSettings = useMemo(
     () => ({
@@ -177,37 +116,15 @@
 
     targetPlacementPositionsRef.current = layout.verticesPositions;
     setTargetPlacementPositions(layout.verticesPositions);
-<<<<<<< HEAD
-
-    // Animate graph vertices to their target positions only if
-    // forces are not applied
-    if (forcesApplied) {
-      // TODO - make this animation optional (enable in forces settings)
-      animateVerticesToFinalPositions(
-        animatedVerticesPlacementPositionsRef.current,
-        layout.verticesPositions
-      );
-    } else {
-      animateVerticesToFinalPositions(
-        animatedVerticesPositions,
-        layout.verticesPositions
-      );
-    }
-
-    // Call the onRender callback only on the first render
+
+    // Call onRender callback on the first render
     if (isFirstRenderRef.current) {
+      isFirstRenderRef.current = false;
       onRender({
         width: layout.width,
         height: layout.height
       });
-      isFirstRenderRef.current = false;
     }
-  }, [vertices, edges]);
-
-  // useEffect(() => {
-  //   setIsAnimatingForces(forcesApplied);
-  // }, [forcesApplied]);
-=======
   }, [vertices, edges]);
 
   useAnimatedReaction(
@@ -249,49 +166,11 @@
       animateVerticesToFinalPositions(animatedVerticesPositions, positions);
     }
   );
->>>>>>> efbdb9ba
 
   const setAnimatedVertexPosition = useCallback(
     (key: string, position: AnimatedVectorCoordinates | null) => {
       // Update the state to trigger rerendering of the graph
       setAnimatedVerticesPositions(prev =>
-<<<<<<< HEAD
-        updateAnimatedVerticesPositions(key, position, prev)
-      );
-    },
-    []
-  );
-
-  const setAnimatedVertexPlacementPosition = useCallback(
-    (key: string, position: AnimatedVectorCoordinates | null) => {
-      // Update the placement positions ref
-      animatedVerticesPlacementPositionsRef.current =
-        updateAnimatedVerticesPositions(
-          key,
-          position,
-          animatedVerticesPlacementPositionsRef.current,
-          false
-        );
-    },
-    []
-  );
-
-  const updateAnimatedVerticesPositions = useCallback(
-    (
-      key: string,
-      position: AnimatedVectorCoordinates | null,
-      animatedPositions: Record<string, AnimatedVectorCoordinates>,
-      cloneObject = true
-    ): Record<string, AnimatedVectorCoordinates> => {
-      if (!position) {
-        delete animatedPositions[key];
-      } else {
-        animatedPositions[key] = position;
-        const finalPosition = targetPlacementPositionsRef.current[key];
-        if (finalPosition) {
-          animateVertexToFinalPosition(position, finalPosition);
-        }
-=======
         position
           ? { ...prev, [key]: position }
           : Object.fromEntries(Object.entries(prev).filter(([k]) => k !== key))
@@ -300,13 +179,9 @@
       const finalPosition = targetPlacementPositionsRef.current[key];
       if (position && finalPosition) {
         animateVertexToFinalPosition(position, finalPosition);
->>>>>>> efbdb9ba
-      }
-      return cloneObject ? { ...animatedPositions } : animatedPositions;
+      }
     },
     []
-<<<<<<< HEAD
-=======
   );
 
   const setAnimatedVertexPlacementPosition = useCallback(
@@ -319,7 +194,6 @@
       }
     },
     []
->>>>>>> efbdb9ba
   );
 
   const renderEdges = useCallback(() => {
@@ -357,12 +231,6 @@
           key={vertex.key}
           vertex={vertex}
           settings={memoSettings.components.vertex}
-<<<<<<< HEAD
-          relativeHorizontalOrder={relativeHorizontalVerticesOrder}
-          relativeVerticalOrder={relativeVerticalVerticesOrder}
-          containerBoundingRect={boundingRect}
-=======
->>>>>>> efbdb9ba
           renderer={memoRenderers.vertex}
           setAnimatedPosition={setAnimatedVertexPosition}
           setAnimatedPlacementPosition={setAnimatedVertexPlacementPosition}
@@ -372,33 +240,6 @@
     [targetPlacementPositions]
   );
 
-<<<<<<< HEAD
-  // TODO - improve this function and add to forces settings
-  // const renderPlacementVertices = useCallback(
-  //   () =>
-  //     vertices.map(vertex => {
-  //       const position =
-  //         animatedVerticesPlacementPositionsRef.current[vertex.key];
-  //       if (!position) {
-  //         return null;
-  //       }
-  //       return (
-  //         <Circle
-  //           key={`${vertex.key}-placement`}
-  //           cx={position.x}
-  //           cy={position.y}
-  //           r={memoSettings.components.vertex.radius}
-  //           color='#ff0000'
-  //           opacity={0.25}
-  //         />
-  //       );
-  //     }),
-  //   // Render placement vertices after graph vertices were rendered
-  //   [animatedVerticesPositions]
-  // );
-
-=======
->>>>>>> efbdb9ba
   // TODO - remove this after testing
   const { top, bottom, right, left } = boundingRect;
   const containerWidth = useDerivedValue(
@@ -421,11 +262,6 @@
         color='#444'
       />
       {renderEdges()}
-<<<<<<< HEAD
-      {/* TODO = make this render optional (forces settings) */}
-      {/* {forcesApplied && renderPlacementVertices()} */}
-=======
->>>>>>> efbdb9ba
       {renderVertices()}
     </Group>
   );
