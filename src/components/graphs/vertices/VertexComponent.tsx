--- conflicted
+++ resolved
@@ -1,23 +1,8 @@
 import { memo, useEffect } from 'react';
-<<<<<<< HEAD
-import {
-  SharedValue,
-  useAnimatedReaction,
-  useSharedValue
-} from 'react-native-reanimated';
-
-import { Vertex } from '@/types/graphs';
-import {
-  AnimatedBoundingRect,
-  AnimatedVectorCoordinates,
-  RelativeVerticesOrder
-} from '@/types/layout';
-=======
 import { useSharedValue } from 'react-native-reanimated';
 
 import { Vertex } from '@/types/graphs';
 import { AnimatedVectorCoordinates } from '@/types/layout';
->>>>>>> efbdb9ba
 import { VertexRenderFunction } from '@/types/renderer';
 import { GraphVertexSettings } from '@/types/settings';
 
@@ -29,12 +14,6 @@
 type VertexComponentProps<V, E> = {
   vertex: Vertex<V, E>;
   settings: Required<GraphVertexSettings>;
-<<<<<<< HEAD
-  relativeHorizontalOrder: SharedValue<RelativeVerticesOrder>;
-  relativeVerticalOrder: SharedValue<RelativeVerticesOrder>;
-  containerBoundingRect: AnimatedBoundingRect;
-=======
->>>>>>> efbdb9ba
   renderer: VertexRenderFunction<V>;
   setAnimatedPosition: AnimatedPositionSetter;
   setAnimatedPlacementPosition: AnimatedPositionSetter;
@@ -43,12 +22,6 @@
 function VertexComponent<V, E>({
   vertex,
   settings,
-<<<<<<< HEAD
-  relativeHorizontalOrder,
-  relativeVerticalOrder,
-  containerBoundingRect,
-=======
->>>>>>> efbdb9ba
   renderer,
   setAnimatedPosition,
   setAnimatedPlacementPosition
@@ -58,290 +31,6 @@
   // Current vertex position
   const positionX = useSharedValue(0);
   const positionY = useSharedValue(0);
-<<<<<<< HEAD
-
-  // Vertex placement position
-  const placementX = useSharedValue(0);
-  const placementY = useSharedValue(0);
-
-  useEffect(() => {
-    // Add vertex to animated positions if it's added to the graph
-    setAnimatedPosition(vertex.key, { x: positionX, y: positionY });
-    setAnimatedPlacementPosition(vertex.key, { x: placementX, y: placementY });
-
-    return () => {
-      // Update bounding vertices if the current vertex is the bounding vertex
-      // If the current vertex is the left bounding vertex
-      if (!relativeHorizontalOrder.value[vertex.key]?.prev) {
-        const nextLeftKey = relativeHorizontalOrder.value[vertex.key]?.next;
-        const nextLeftPosition =
-          relativeHorizontalOrder.value[nextLeftKey || '']?.position;
-        if (nextLeftPosition) {
-          containerBoundingRect.left.value = nextLeftPosition - settings.radius;
-        }
-      }
-      // If the current vertex is the right bounding vertex
-      if (!relativeHorizontalOrder.value[vertex.key]?.next) {
-        const prevRightKey = relativeHorizontalOrder.value[vertex.key]?.prev;
-        const prevRightPosition =
-          relativeHorizontalOrder.value[prevRightKey || '']?.position;
-        if (prevRightPosition) {
-          containerBoundingRect.right.value =
-            prevRightPosition + settings.radius;
-        }
-      }
-      // If the current vertex is the top bounding vertex
-      if (!relativeVerticalOrder.value[vertex.key]?.prev) {
-        const nextTopKey = relativeVerticalOrder.value[vertex.key]?.next;
-        const nextTopPosition =
-          relativeVerticalOrder.value[nextTopKey || '']?.position;
-        if (nextTopPosition) {
-          containerBoundingRect.top.value = nextTopPosition - settings.radius;
-        }
-      }
-      // If the current vertex is the bottom bounding vertex
-      if (!relativeVerticalOrder.value[vertex.key]?.next) {
-        const prevBottomKey = relativeVerticalOrder.value[vertex.key]?.prev;
-        const prevBottomPosition =
-          relativeVerticalOrder.value[prevBottomKey || '']?.position;
-        if (prevBottomPosition) {
-          containerBoundingRect.bottom.value =
-            prevBottomPosition + settings.radius;
-        }
-      }
-
-      // Remove vertex from animated positions if it's removed from the graph
-      setAnimatedPosition(vertex.key, null);
-      setAnimatedPlacementPosition(vertex.key, null);
-    };
-  }, [key]);
-
-  // Update bounding vertices if vertex x position coordinate was changed
-  useAnimatedReaction(
-    () => ({
-      x: positionX.value
-    }),
-    ({ x }) => {
-      const relativeOrder = relativeHorizontalOrder.value;
-      const { prev: prevKey, next: nextKey } = relativeOrder[key] || {};
-
-      const prevOrder = relativeOrder[prevKey || ''];
-      const nextOrder = relativeOrder[nextKey || ''];
-
-      const prevPrevKey = prevOrder?.prev;
-      const prevPrevOrder = relativeOrder[prevPrevKey || ''];
-
-      const nextNextKey = nextOrder?.next;
-      const nextNextOrder = relativeOrder[nextNextKey || ''];
-
-      const prev =
-        prevOrder && prevKey
-          ? {
-              key: prevKey,
-              order: prevOrder
-            }
-          : null;
-      const next =
-        nextOrder && nextKey
-          ? {
-              key: nextKey,
-              order: nextOrder
-            }
-          : null;
-      const prevPrev =
-        prevPrevOrder && prevPrevKey
-          ? {
-              key: prevPrevKey,
-              order: prevPrevOrder
-            }
-          : null;
-      const nextNext =
-        nextNextOrder && nextNextKey
-          ? {
-              key: nextNextKey,
-              order: nextNextOrder
-            }
-          : null;
-
-      // Update the relative vertices order if the current vertex passed the next
-      // vertex
-      if (next && x > next.order.position) {
-        // Update the current vertex relative order
-        relativeHorizontalOrder.value[key] = {
-          next: nextNext?.key,
-          prev: next.key,
-          position: x
-        };
-        // Update the next vertex relative to the current vertex
-        relativeHorizontalOrder.value[next.key] = {
-          next: key,
-          prev: prev?.key,
-          position: next.order.position
-        };
-        // Update the previous vertex relative to the current vertex
-        if (prev) {
-          prev.order.next = next.key;
-        }
-        // Update the next vertex relative to the next vertex
-        if (nextNext) {
-          nextNext.order.prev = key;
-        }
-      }
-      // Update the relative vertices order if the current vertex passed the previous
-      // vertex
-      else if (prev && x < prev.order.position) {
-        // Update the current vertex relative order
-        relativeHorizontalOrder.value[key] = {
-          next: prev.key,
-          prev: prevPrev?.key,
-          position: x
-        };
-        // Update the previous vertex relative to the current vertex
-        relativeHorizontalOrder.value[prev.key] = {
-          next: next?.key,
-          prev: key,
-          position: prev.order.position
-        };
-        // Update the next vertex relative to the current vertex
-        if (next) {
-          next.order.prev = prev.key;
-        }
-        // Update the previous vertex relative to the previous vertex
-        if (prevPrev) {
-          prevPrev.order.next = key;
-        }
-      }
-
-      // Update the container bounding rectangle if the current vertex is the bounding
-      // vertex
-      if (!prev) {
-        containerBoundingRect.left.value = x - settings.radius;
-      }
-      if (!next) {
-        containerBoundingRect.right.value = x + settings.radius;
-      }
-
-      // Update the vertex relative order position
-      const vertexOrder = relativeHorizontalOrder.value[key];
-      if (vertexOrder) {
-        vertexOrder.position = x;
-      }
-    }
-  );
-
-  // Update bounding vertices if vertex y position coordinate was changed
-  useAnimatedReaction(
-    () => ({
-      y: positionY.value
-    }),
-    ({ y }) => {
-      const relativeOrder = relativeVerticalOrder.value;
-      const { prev: prevKey, next: nextKey } = relativeOrder[key] || {};
-
-      const prevOrder = relativeOrder[prevKey || ''];
-      const nextOrder = relativeOrder[nextKey || ''];
-
-      const prevPrevKey = prevOrder?.prev;
-      const prevPrevOrder = relativeOrder[prevPrevKey || ''];
-
-      const nextNextKey = nextOrder?.next;
-      const nextNextOrder = relativeOrder[nextNextKey || ''];
-
-      const prev =
-        prevKey && prevOrder
-          ? {
-              key: prevKey,
-              order: prevOrder
-            }
-          : null;
-      const next =
-        nextOrder && nextKey
-          ? {
-              key: nextKey,
-              order: nextOrder
-            }
-          : null;
-      const prevPrev =
-        prevPrevOrder && prevPrevKey
-          ? {
-              key: prevPrevKey,
-              order: prevPrevOrder
-            }
-          : null;
-      const nextNext =
-        nextNextOrder && nextNextKey
-          ? {
-              key: nextNextKey,
-              order: nextNextOrder
-            }
-          : null;
-      // Update the relative vertices order if the current vertex passed the next
-      // vertex
-      if (next && y > next.order.position) {
-        // Update the current vertex relative order
-        relativeVerticalOrder.value[key] = {
-          next: nextNext?.key,
-          prev: next.key,
-          position: y
-        };
-        // Update the next vertex relative to the current vertex
-        relativeVerticalOrder.value[next.key] = {
-          next: key,
-          prev: prev?.key,
-          position: next.order.position
-        };
-        // Update the previous vertex relative to the current vertex
-        if (prev) {
-          prev.order.next = next.key;
-        }
-        // Update the next vertex relative to the next vertex
-        if (nextNext) {
-          nextNext.order.prev = key;
-        }
-      }
-      // Update the relative vertices order if the current vertex passed the previous
-      // vertex
-      else if (prev && y < prev.order.position) {
-        // Update the current vertex relative order
-        relativeVerticalOrder.value[key] = {
-          next: prev.key,
-          prev: prevPrev?.key,
-          position: y
-        };
-        // Update the previous vertex relative to the current vertex
-        relativeVerticalOrder.value[prev.key] = {
-          next: next?.key,
-          prev: key,
-          position: prev.order.position
-        };
-        // Update the next vertex relative to the current vertex
-        if (next) {
-          next.order.prev = prev.key;
-        }
-        // Update the previous vertex relative to the previous vertex
-        if (prevPrev) {
-          prevPrev.order.next = key;
-        }
-      }
-
-      // Update the container bounding rectangle if the current vertex is the bounding
-      // vertex
-      if (!prev) {
-        containerBoundingRect.top.value = y - settings.radius;
-      }
-      if (!next) {
-        containerBoundingRect.bottom.value = y + settings.radius;
-      }
-
-      // Update the vertex relative order position
-      const vertexOrder = relativeVerticalOrder.value[key];
-      if (vertexOrder) {
-        vertexOrder.position = y;
-      }
-    }
-  );
-
-=======
 
   // Vertex placement position
   const placementX = useSharedValue(0);
@@ -359,7 +48,6 @@
     };
   }, [key]);
 
->>>>>>> efbdb9ba
   // Render the vertex component
   return renderer({
     key,
