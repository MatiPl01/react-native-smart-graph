--- conflicted
+++ resolved
@@ -1,18 +1,11 @@
 import { memo, useCallback, useEffect } from 'react';
 import { useAnimatedReaction, useSharedValue } from 'react-native-reanimated';
-
-import { Vector } from '@shopify/react-native-skia';
 
 import { Vertex } from '@/types/graphs';
 import {
   AnimatedBoundingRect,
   AnimatedBoundingVertices,
-<<<<<<< HEAD
   AnimatedVectorCoordinates
-=======
-  AnimatedPositionCoordinates,
-  Position
->>>>>>> e0f5cc37
 } from '@/types/layout';
 import { VertexRenderFunction } from '@/types/renderer';
 import { GraphVertexSettings } from '@/types/settings';
@@ -57,26 +50,7 @@
   useEffect(() => {
     // Add vertex to animated positions if it's added to the graph
     setAnimatedPosition(vertex.key, { x, y });
-<<<<<<< HEAD
     setAnimatedPlacementPosition(vertex.key, { x: placementX, y: placementY });
-=======
-
-    return () => {
-      if (boundingVertices.left.value === key) {
-        boundingVertices.left.value = null;
-      }
-      if (boundingVertices.right.value === key) {
-        boundingVertices.right.value = null;
-      }
-      if (boundingVertices.top.value === key) {
-        boundingVertices.top.value = null;
-      }
-      if (boundingVertices.bottom.value === key) {
-        boundingVertices.bottom.value = null;
-      }
-    };
-  }, [vertex.key, placementPosition]);
->>>>>>> e0f5cc37
 
     // Remove vertex from bounding vertices if it's removed from the graph
     return () => {
@@ -107,11 +81,7 @@
     }),
     ({ x1, x2 }) => {
       if (
-<<<<<<< HEAD
         x1 < containerBoundingRect.left.value ||
-=======
-        x1 <= containerBoundingRect.left.value ||
->>>>>>> e0f5cc37
         boundingVertices.left.value === key ||
         !boundingVertices.left.value
       ) {
@@ -119,11 +89,7 @@
         boundingVertices.left.value = key;
       }
       if (
-<<<<<<< HEAD
         x2 > containerBoundingRect.right.value ||
-=======
-        x2 >= containerBoundingRect.right.value ||
->>>>>>> e0f5cc37
         boundingVertices.right.value === key ||
         !boundingVertices.right.value
       ) {
@@ -142,11 +108,7 @@
     }),
     ({ y1, y2 }) => {
       if (
-<<<<<<< HEAD
         y1 < containerBoundingRect.top.value ||
-=======
-        y1 <= containerBoundingRect.top.value ||
->>>>>>> e0f5cc37
         boundingVertices.top.value === key ||
         !boundingVertices.top.value
       ) {
@@ -154,11 +116,7 @@
         boundingVertices.top.value = key;
       }
       if (
-<<<<<<< HEAD
         y2 > containerBoundingRect.bottom.value ||
-=======
-        y2 >= containerBoundingRect.bottom.value ||
->>>>>>> e0f5cc37
         boundingVertices.bottom.value === key ||
         !boundingVertices.bottom.value
       ) {
