import { memo, useEffect } from 'react';
import {
  SharedValue,
  useDerivedValue,
  useSharedValue
} from 'react-native-reanimated';

import { useComponentFocus } from '@/hooks/focus';
<<<<<<< HEAD
=======
import { FocusContextType } from '@/providers/canvas';
>>>>>>> ffd71b86
import { VertexRemoveHandler, VertexRenderHandler } from '@/types/components';
import { Vertex } from '@/types/graphs';
import { VertexRenderFunction } from '@/types/renderer';
import {
  AnimationSettingsWithDefaults,
  VertexSettings
} from '@/types/settings';
import { DeepRequiredAll } from '@/types/utils';
import { updateComponentAnimationState } from '@/utils/components';

type VertexComponentProps<V, E> = {
  animationSettings: AnimationSettingsWithDefaults;
  componentSettings: DeepRequiredAll<VertexSettings>;
<<<<<<< HEAD
  focusKey: SharedValue<null | string>;
  focusTransitionProgress: SharedValue<number>;
=======
  focusContext: FocusContextType;
>>>>>>> ffd71b86
  onRemove: VertexRemoveHandler;
  onRender: VertexRenderHandler;
  removed: boolean;
  renderer: VertexRenderFunction<V>;
  vertex: Vertex<V, E>;
};

function VertexComponent<V, E>({
  animationSettings,
  componentSettings,
  focusContext,
  onRemove,
  onRender,
  removed,
  renderer,
  vertex
}: VertexComponentProps<V, E>) {
  const key = vertex.key;

  // ANIMATION
  // Vertex render animation progress
  // Use a helper value to ensure that the animation progress is never negative
  const animationProgressHelper = useSharedValue(0);
  const animationProgress = useDerivedValue(() =>
    Math.max(0, animationProgressHelper.value)
  );

  // POSITION
  // Current vertex position
  const positionX = useSharedValue(0);
  const positionY = useSharedValue(0);

  // SCALE AND RADIUS
  // Current vertex scale
  const scale = useSharedValue(1);
  // Current vertex radius
  const currentRadius = useSharedValue(0);

  // FOCUS
  // Vertex focus progress
  const focusProgress = useSharedValue(0);

  // Update current vertex focus progress based on the global
  // focus transition progress and the focused vertex key
  useComponentFocus(focusProgress, focusContext, key);

  useEffect(() => {
    // Call onRender callback on mount
    onRender(key, {
      currentRadius,
      position: { x: positionX, y: positionY },
      scale
    });
  }, [key]);

  useEffect(() => {
    updateComponentAnimationState(
      key,
      animationProgressHelper,
      animationSettings,
      removed,
      onRemove
    );
  }, [removed, animationSettings]);

  // Render the vertex component
  return renderer({
    animationProgress,
    currentRadius,
    focusKey: focusContext.focus.key,
    key,
    position: { x: positionX, y: positionY },
    radius: componentSettings.radius,
    scale,
    transitionProgress: focusProgress,
    value: vertex.value
  });
}

export default memo(VertexComponent) as <V, E>(
  props: VertexComponentProps<V, E>
) => JSX.Element;<|MERGE_RESOLUTION|>--- conflicted
+++ resolved
@@ -1,15 +1,8 @@
 import { memo, useEffect } from 'react';
-import {
-  SharedValue,
-  useDerivedValue,
-  useSharedValue
-} from 'react-native-reanimated';
+import { useDerivedValue, useSharedValue } from 'react-native-reanimated';
 
 import { useComponentFocus } from '@/hooks/focus';
-<<<<<<< HEAD
-=======
 import { FocusContextType } from '@/providers/canvas';
->>>>>>> ffd71b86
 import { VertexRemoveHandler, VertexRenderHandler } from '@/types/components';
 import { Vertex } from '@/types/graphs';
 import { VertexRenderFunction } from '@/types/renderer';
@@ -23,12 +16,7 @@
 type VertexComponentProps<V, E> = {
   animationSettings: AnimationSettingsWithDefaults;
   componentSettings: DeepRequiredAll<VertexSettings>;
-<<<<<<< HEAD
-  focusKey: SharedValue<null | string>;
-  focusTransitionProgress: SharedValue<number>;
-=======
   focusContext: FocusContextType;
->>>>>>> ffd71b86
   onRemove: VertexRemoveHandler;
   onRender: VertexRenderHandler;
   removed: boolean;
