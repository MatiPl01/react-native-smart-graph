import { Mask } from '@shopify/react-native-skia';
import { memo } from 'react';
import { useSharedValue } from 'react-native-reanimated';

import { useComponentFocus } from '@/hooks/focus';
import { CanvasDataContextType, FocusContextType } from '@/providers/canvas';

import GraphEdges from './GraphEdges';
import GraphEdgesLabels from './GraphEdgesLabels';
import GraphEdgesMask from './GraphEdgesMask';
import GraphVertices from './GraphVertices';

type GraphComponentProps = {
  canvasDataContext: CanvasDataContextType;
  focusContext: FocusContextType;
};

function GraphComponent({
  canvasDataContext: { boundingRect },
<<<<<<< HEAD
  focusContext: {
    focus: { key: focusKey },
    focusTransitionProgress
  }
=======
  focusContext
>>>>>>> ffd71b86
}: GraphComponentProps) {
  // A helper value to animate components on vertex focus
  const focusProgress = useSharedValue(0);
  // Update the focusProgress
  useComponentFocus(focusProgress, focusContext);

  return (
    <>
      <Mask
        mask={<GraphEdgesMask boundingRect={boundingRect} />}
        mode='luminance'>
        <GraphEdges focusProgress={focusProgress} />
      </Mask>
<<<<<<< HEAD
      <GraphVertices
        focusKey={focusKey}
        focusTransitionProgress={focusTransitionProgress}
      />
=======
      <GraphVertices focusContext={focusContext} />
>>>>>>> ffd71b86
      <GraphEdgesLabels focusProgress={focusProgress} />
    </>
  );
}

export default memo(GraphComponent);<|MERGE_RESOLUTION|>--- conflicted
+++ resolved
@@ -17,14 +17,7 @@
 
 function GraphComponent({
   canvasDataContext: { boundingRect },
-<<<<<<< HEAD
-  focusContext: {
-    focus: { key: focusKey },
-    focusTransitionProgress
-  }
-=======
   focusContext
->>>>>>> ffd71b86
 }: GraphComponentProps) {
   // A helper value to animate components on vertex focus
   const focusProgress = useSharedValue(0);
@@ -38,14 +31,7 @@
         mode='luminance'>
         <GraphEdges focusProgress={focusProgress} />
       </Mask>
-<<<<<<< HEAD
-      <GraphVertices
-        focusKey={focusKey}
-        focusTransitionProgress={focusTransitionProgress}
-      />
-=======
       <GraphVertices focusContext={focusContext} />
->>>>>>> ffd71b86
       <GraphEdgesLabels focusProgress={focusProgress} />
     </>
   );
