--- conflicted
+++ resolved
@@ -1,8 +1,4 @@
-<<<<<<< HEAD
-import { useEffect } from 'react';
-=======
-import { memo } from 'react';
->>>>>>> 808b6326
+import { memo, useEffect } from 'react';
 import {
   useAnimatedReaction,
   useDerivedValue,
@@ -28,13 +24,8 @@
   animatedEdgesCount,
   settings,
   animationProgress,
-<<<<<<< HEAD
-  removed,
   renderers,
   onLabelRender
-=======
-  renderers
->>>>>>> 808b6326
 }: UndirectedStraightEdgeComponentProps<E, V>) {
   // Edge line
   const p1 = useSharedValue({
@@ -75,15 +66,10 @@
       }
 
       return {
-<<<<<<< HEAD
         v1: animatedVectorCoordinatesToVector(v1),
-        v2: animatedVectorCoordinatesToVector(v2)
-=======
-        v1: animatedVectorToVector(v1),
-        v2: animatedVectorToVector(v2),
+        v2: animatedVectorCoordinatesToVector(v2),
         order: animatedOrder.value,
         edgesCount: animatedEdgesCount.value
->>>>>>> 808b6326
       };
     },
     ({ v1, v2, order, edgesCount }) => {
