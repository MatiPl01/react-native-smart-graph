<<<<<<< HEAD
import { useEffect } from 'react';
=======
import { memo } from 'react';
>>>>>>> 808b6326
import {
  useAnimatedReaction,
  useDerivedValue,
  useSharedValue
} from 'react-native-reanimated';

import { Vector, rotate } from '@shopify/react-native-skia';

import { DirectedCurvedEdgeComponentProps } from '@/types/components/edges';
import { calcApproxPointOnParabola } from '@/utils/math';
import {
  animatedVectorCoordinatesToVector,
  calcOrthogonalUnitVector,
  calcUnitVector,
  translateAlongVector
} from '@/utils/vectors';

import EdgeArrowComponent from '../../arrows/EdgeArrowComponent';
import EdgeLabelComponent from '../../labels/EdgeLabelComponent';

function DirectedCurvedEdgeComponent<E, V>({
  v1Position,
  v2Position,
  vertexRadius,
  edge,
  animatedOrder,
  animatedEdgesCount,
  renderers,
  settings,
<<<<<<< HEAD
  animationProgress,
  removed,
  onLabelRender
=======
  animationProgress
>>>>>>> 808b6326
}: DirectedCurvedEdgeComponentProps<E, V>) {
  // Parabola vertex
  const parabolaVertex = useSharedValue({
    x: (v1Position.x.value + v2Position.x.value) / 2,
    y: (v1Position.y.value + v2Position.y.value) / 2
  });
  // Edge label
  const labelHeight = useSharedValue(
    vertexRadius * (settings.label?.sizeRatio || 0.5)
  );
  // Edge arrow
  const arrowHeight = useDerivedValue(
    () => 1.5 * Math.min(vertexRadius * settings.arrow.scale, labelHeight.value)
  );
  const arrowWidth = useDerivedValue(() => (2 / 3) * arrowHeight.value);
  const arrowTipPosition = useSharedValue({ x: 0, y: 0 });
  const dirVec = useSharedValue({ x: 0, y: 0 });
  // Edge curve path
  const path = useDerivedValue(() => {
    const controlPoint = {
      x:
        parabolaVertex.value.x * 2 -
        (v1Position.x.value + v2Position.x.value) / 2,
      y:
        parabolaVertex.value.y * 2 -
        (v1Position.y.value + v2Position.y.value) / 2
    };

    // Create the SVG path string with the 'Q' command for a quadratic curve
    const pathString = `M${v1Position.x.value},${v1Position.y.value} Q${controlPoint.x},${controlPoint.y} ${v2Position.x.value},${v2Position.y.value}`;

    return pathString;
  });

  useEffect(() => {
    onLabelRender?.(edge.key, parabolaVertex);
  }, [edge.key]);

  useAnimatedReaction(
    () => {
      const p1 = animatedVectorCoordinatesToVector(v1Position);
      const p2 = animatedVectorCoordinatesToVector(v2Position);

      return {
        p1,
        p2,
        center: {
          x: (p1.x + p2.x) / 2,
          y: (p1.y + p2.y) / 2
        },
        labelSize: labelHeight.value,
        order: animatedOrder.value,
        edgesCount: animatedEdgesCount.value
      };
    },
    ({ p1, p2, center, labelSize, order, edgesCount }) => {
      // Calculate the parabola vertex position
      const orthogonalUnitVector = calcOrthogonalUnitVector(
        animatedVectorCoordinatesToVector(v1Position),
        animatedVectorCoordinatesToVector(v2Position)
      );
      const offset = labelSize * (order - (edgesCount - 1) / 2);
      const parabolaVertexPosition = translateAlongVector(
        center,
        orthogonalUnitVector,
        offset
      );
      parabolaVertex.value = parabolaVertexPosition;

      // Calculate the edge arrow tip position and direction vector
      // If points are collinear
      if (
        p1.x === parabolaVertexPosition.x ||
        p1.y === parabolaVertexPosition.y
      ) {
        // 1. Calculate the direction vector
        const directionVector = calcUnitVector(p2, p1);
        dirVec.value = directionVector;
        // 2. Calculate the arrow tip position
        const tipPosition = translateAlongVector(
          p2,
          directionVector,
          vertexRadius
        );
        arrowTipPosition.value = tipPosition;
      }
      // Otherwise, if points are not collinear
      else {
        // 1. Get the rotation angle of the coordinate system
        const rotationAngle = Math.atan2(p2.y - p1.y, p2.x - p1.x);
        // 2. Rotate points to the new coordinate system
        const plainP2 = rotate(p2, center, rotationAngle);
        const plainParabolaVertex = rotate(
          parabolaVertexPosition,
          center,
          rotationAngle
        );
        // 3. Calculate the canonical parabola equation coefficients
        const { x: p, y: q } = plainParabolaVertex;
        const a = (plainP2.y - q) / (plainP2.x - p) ** 2;
        // 4. Calculate the edge arrow tip position
        const plainArrowTipPosition = calcApproxPointOnParabola(
          plainP2.x,
          a,
          p,
          q,
          -vertexRadius
        );
        const rotatedArrowTipPosition = rotate(
          plainArrowTipPosition,
          center,
          -rotationAngle
        );
        // 5. Calculate the direction vector
        const plainArrowEndPosition = calcApproxPointOnParabola(
          plainArrowTipPosition.x,
          a,
          p,
          q,
          -arrowHeight.value
        );
        const rotatedArrowEndPosition = rotate(
          plainArrowEndPosition,
          center,
          -rotationAngle
        );
        const directionVector = calcUnitVector(
          rotatedArrowTipPosition,
          rotatedArrowEndPosition
        );
        // 6. Update the values
        arrowTipPosition.value = rotatedArrowTipPosition;
        dirVec.value = directionVector;
      }
    }
  );

  return (
    <>
      {renderers.edge({
        key: edge.key,
        data: edge.value,
        parabolaVertex,
        path,
        animationProgress
      })}
      <EdgeArrowComponent
        directionVector={dirVec}
        tipPosition={arrowTipPosition}
        renderer={renderers.arrow}
        vertexRadius={vertexRadius}
        width={arrowWidth}
        height={arrowHeight}
        animationProgress={animationProgress}
      />
      {renderers.label && (
        <EdgeLabelComponent
          edge={edge}
          v1Position={v1Position}
          v2Position={v2Position}
          vertexRadius={vertexRadius}
          centerPosition={parabolaVertex}
          height={labelHeight}
          renderer={renderers.label}
          animationProgress={animationProgress}
        />
      )}
    </>
  );
}

export default memo(DirectedCurvedEdgeComponent) as <E, V>(
  props: DirectedCurvedEdgeComponentProps<E, V>
) => JSX.Element;<|MERGE_RESOLUTION|>--- conflicted
+++ resolved
@@ -1,8 +1,4 @@
-<<<<<<< HEAD
-import { useEffect } from 'react';
-=======
-import { memo } from 'react';
->>>>>>> 808b6326
+import { memo, useEffect } from 'react';
 import {
   useAnimatedReaction,
   useDerivedValue,
@@ -32,13 +28,8 @@
   animatedEdgesCount,
   renderers,
   settings,
-<<<<<<< HEAD
   animationProgress,
-  removed,
   onLabelRender
-=======
-  animationProgress
->>>>>>> 808b6326
 }: DirectedCurvedEdgeComponentProps<E, V>) {
   // Parabola vertex
   const parabolaVertex = useSharedValue({
