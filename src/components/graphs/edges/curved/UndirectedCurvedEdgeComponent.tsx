<<<<<<< HEAD
import { useEffect } from 'react';
=======
import { memo } from 'react';
>>>>>>> 808b6326
import { useDerivedValue, useSharedValue } from 'react-native-reanimated';

import { UndirectedCurvedEdgeComponentProps } from '@/types/components/edges';
import { AnimatedVectorCoordinates } from '@/types/layout';
import {
  animatedVectorCoordinatesToVector,
  calcOrthogonalUnitVector,
  translateAlongVector
} from '@/utils/vectors';

import EdgeLabelComponent from '../../labels/EdgeLabelComponent';

function UndirectedCurvedEdgeComponent<E, V>({
  v1Position,
  v2Position,
  vertexRadius,
  edge,
  animatedOrder,
  animatedEdgesCount,
  settings,
  renderers,
<<<<<<< HEAD
  animationProgress,
  removed,
  onLabelRender
=======
  animationProgress
>>>>>>> 808b6326
}: UndirectedCurvedEdgeComponentProps<E, V>) {
  const v1Key = edge.vertices[0].key;
  const v2Key = edge.vertices[1].key;

  // Edge label
  const labelHeight = useSharedValue(
    vertexRadius * (settings.label?.sizeRatio || 0.5)
  );
  // Parabola vertex
  const parabolaVertex = useDerivedValue(() => {
    let v1: AnimatedVectorCoordinates, v2: AnimatedVectorCoordinates;

    // Ensure that the order of edges is always the same
    // no matter which vertex was specified first on the edge
    // vertices array
    if (v1Key.localeCompare(v2Key) > 0) {
      v1 = v2Position;
      v2 = v1Position;
    } else {
      v1 = v1Position;
      v2 = v2Position;
    }

    // Calculate the parabola vertex position
    const orthogonalUnitVector = calcOrthogonalUnitVector(
      animatedVectorCoordinatesToVector(v1),
      animatedVectorCoordinatesToVector(v2)
    );
    const offset =
      labelHeight.value *
      (animatedOrder.value - (animatedEdgesCount.value - 1) / 2);
    return translateAlongVector(
      {
        x: (v1.x.value + v2.x.value) / 2,
        y: (v1.y.value + v2.y.value) / 2
      },
      orthogonalUnitVector,
      offset
    );
  });

  useEffect(() => {
    onLabelRender?.(edge.key, parabolaVertex);
  }, [edge.key]);

  // Edge curve path
  const path = useDerivedValue(() => {
    const controlPoint = {
      x:
        parabolaVertex.value.x * 2 -
        (v1Position.x.value + v2Position.x.value) / 2,
      y:
        parabolaVertex.value.y * 2 -
        (v1Position.y.value + v2Position.y.value) / 2
    };

    // Create the SVG path string with the 'Q' command for a quadratic curve
    const pathString = `M${v1Position.x.value},${v1Position.y.value} Q${controlPoint.x},${controlPoint.y} ${v2Position.x.value},${v2Position.y.value}`;

    return pathString;
  });

  return (
    <>
      {renderers.edge({
        key: edge.key,
        data: edge.value,
        parabolaVertex,
        path,
        animationProgress
      })}
      {renderers.label && (
        <EdgeLabelComponent
          edge={edge}
          v1Position={v1Position}
          v2Position={v2Position}
          vertexRadius={vertexRadius}
          centerPosition={parabolaVertex}
          height={labelHeight}
          renderer={renderers.label}
          animationProgress={animationProgress}
        />
      )}
    </>
  );
}

export default memo(UndirectedCurvedEdgeComponent) as <E, V>(
  props: UndirectedCurvedEdgeComponentProps<E, V>
) => JSX.Element;<|MERGE_RESOLUTION|>--- conflicted
+++ resolved
@@ -1,8 +1,4 @@
-<<<<<<< HEAD
-import { useEffect } from 'react';
-=======
-import { memo } from 'react';
->>>>>>> 808b6326
+import { memo, useEffect } from 'react';
 import { useDerivedValue, useSharedValue } from 'react-native-reanimated';
 
 import { UndirectedCurvedEdgeComponentProps } from '@/types/components/edges';
@@ -24,13 +20,9 @@
   animatedEdgesCount,
   settings,
   renderers,
-<<<<<<< HEAD
   animationProgress,
   removed,
   onLabelRender
-=======
-  animationProgress
->>>>>>> 808b6326
 }: UndirectedCurvedEdgeComponentProps<E, V>) {
   const v1Key = edge.vertices[0].key;
   const v2Key = edge.vertices[1].key;
