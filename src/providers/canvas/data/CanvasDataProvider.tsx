--- conflicted
+++ resolved
@@ -80,10 +80,7 @@
   // AUTO SIZING
   const autoSizingEnabled = useSharedValue(false);
   // GESTURES
-<<<<<<< HEAD
-=======
   const gesturesDisabled = useSharedValue(false);
->>>>>>> ffd71b86
   const isGestureActive = useSharedValue(false);
 
   const contextValue: CanvasDataContextType = useMemo(
@@ -104,10 +101,7 @@
         x: translateX,
         y: translateY
       },
-<<<<<<< HEAD
-=======
       gesturesDisabled,
->>>>>>> ffd71b86
       isGestureActive,
       isRendered,
       ...canvasSettings
