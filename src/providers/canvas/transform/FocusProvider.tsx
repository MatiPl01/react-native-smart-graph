--- conflicted
+++ resolved
@@ -1,10 +1,5 @@
-<<<<<<< HEAD
-import { vec, Vector } from '@shopify/react-native-skia';
-import { createContext, useContext, useMemo } from 'react';
-=======
 import { Vector } from '@shopify/react-native-skia';
 import { createContext, useContext } from 'react';
->>>>>>> ffd71b86
 import {
   runOnJS,
   SharedValue,
@@ -30,15 +25,12 @@
 
 import { useTransformContext } from './TransformProvider';
 
-<<<<<<< HEAD
-=======
 type FocusVertexTransition = {
   scale: SharedValue<number>;
   x: SharedValue<number>;
   y: SharedValue<number>;
 };
 
->>>>>>> ffd71b86
 export type FocusContextType = {
   blur: {
     origin: SharedValue<Vector | null>;
@@ -47,18 +39,6 @@
   };
   endFocus: FocusEndFunction;
   focus: {
-<<<<<<< HEAD
-    key: SharedValue<null | string>;
-    scale: SharedValue<number>;
-    x: SharedValue<number>;
-    y: SharedValue<number>;
-  };
-  focusStatus: SharedValue<FocusStatus>;
-  focusTransitionProgress: SharedValue<number>;
-  gesturesDisabled: SharedValue<boolean>;
-  startFocus: FocusStartFunction;
-  status: SharedValue<number>;
-=======
     end: FocusVertexTransition;
     key: SharedValue<null | string>;
     start: FocusVertexTransition;
@@ -68,7 +48,6 @@
   startFocus: FocusStartFunction;
   status: SharedValue<FocusStatus>;
   transitionProgress: SharedValue<number>;
->>>>>>> ffd71b86
 };
 
 const FocusContext = createContext(null as unknown as object);
@@ -117,17 +96,6 @@
   const autoSizingContext = useAutoSizingContext();
 
   // CONTEXT VALUES - FOCUS
-<<<<<<< HEAD
-  // Helper value for disabling gestures
-  const gesturesDisabled = useSharedValue(false);
-  // This value is used to indicate what is the current focus key
-  // (e.g. the key of the focused vertex)
-  const focusKey = useSharedValue<null | string>(null);
-  // Focused vertex data
-  const focusX = useSharedValue(0);
-  const focusY = useSharedValue(0);
-  const focusScale = useSharedValue(1);
-=======
   // This value is used to indicate what is the current focus key
   // (e.g. the key of the focused vertex)
   const focusKey = useSharedValue<null | string>(null);
@@ -140,7 +108,6 @@
   const startX = useSharedValue(0);
   const startY = useSharedValue(0);
   const startScale = useSharedValue(1);
->>>>>>> ffd71b86
 
   // CONTEXT VALUES - BLUR
   const blurTranslationX = useSharedValue(0);
@@ -155,11 +122,8 @@
   // Focus/Blur transition
   const animationSettings =
     useSharedValue<AnimationSettingsWithDefaults | null>(null);
-<<<<<<< HEAD
-=======
   const transitionStartPosition = useSharedValue({ x: 0, y: 0 });
   const transitionStartScale = useSharedValue(0);
->>>>>>> ffd71b86
   const transitionProgress = useSharedValue(1);
   // The value below is used only to properly update the previous focus key
   const currentKey = useSharedValue<null | string>(null);
@@ -234,77 +198,6 @@
   };
 
   /**
-   * PRIVATE FUNCTIONS
-   */
-  const updateTransitionProgress = (
-    animSettings: AnimationSettingsWithDefaults | null
-  ) => {
-    'worklet';
-    // Reset the transition progress
-    // (if animation settings are provided, the progress will be updated automatically)
-    // (otherwise, it must be updated manually)
-    transitionProgress.value = 0;
-    // Update the transition progress automatically if animation settings are provided
-    if (animSettings) {
-      const { onComplete, ...timingConfig } = animSettings;
-      transitionProgress.value = withTiming(
-        1,
-        timingConfig,
-        (finished?: boolean) => {
-          'worklet';
-          if (onComplete) {
-            runOnJS(onComplete)(finished);
-          }
-        }
-      );
-    }
-  };
-
-  const startTransition = (
-    key: null | string,
-    transitionType: FocusStatus.BLUR_TRANSITION | FocusStatus.FOCUS_TRANSITION,
-    animSettings: AnimationSettingsWithDefaults | null
-  ) => {
-    'worklet';
-    // Set initial values for the transition
-    transitionStartPosition.value = {
-      x: currentTranslation.x.value,
-      y: currentTranslation.y.value
-    };
-    transitionStartScale.value = currentScale.value;
-    // Turn on the animated reaction that will handle the animation
-    focusStatus.value = transitionType;
-    focusKey.value = key;
-    // Update the transition progress
-    updateTransitionProgress(animSettings);
-  };
-
-  const handleContainerReset = (
-    animSettings: AnimationSettingsWithDefaults | null
-  ) => {
-    'worklet';
-    // Reset the container position with animation if it is provided
-    if (animSettings) {
-      focusStatus.value = FocusStatus.BLUR_TRANSITION;
-      focusKey.value = null;
-      updateTransitionProgress(animSettings);
-      // eslint-disable-next-line @typescript-eslint/no-unused-vars
-      const { onComplete: _, ...timingConfig } = animSettings;
-      resetContainerPosition({
-        animationSettings: timingConfig,
-        autoSizingContext
-      });
-    }
-    // Otherwise, reset the container based on progress updated from the
-    // outside (e.g. from MultiStepFocusProvider)
-    // The function below will trigger the animated reaction that will
-    // handle the animation based on the progress updated from the outside
-    else {
-      startTransition(null, FocusStatus.BLUR_TRANSITION, null);
-    }
-  };
-
-  /**
    * EXPOSED FUNCTIONS
    */
 
@@ -321,14 +214,9 @@
     // Turn off animated reaction until data is completely set
     focusStatus.value = FocusStatus.FOCUS_PREPARATION;
     // Set focus data
-<<<<<<< HEAD
-    focusKey.value = data.key;
-    gesturesDisabled.value = data.gesturesDisabled;
-=======
     useCustomSource.value = !!data.customSource;
     focusKey.value = data.key;
     gesturesDisabled.value = !!data.gesturesDisabled;
->>>>>>> ffd71b86
     animationSettings.value =
       animSettings === undefined
         ? DEFAULT_FOCUS_ANIMATION_SETTINGS
@@ -358,90 +246,6 @@
       // graph components will be transitioned smoothly between the
       // focus and blur states (e.g the opacity of unfocused components
       // will be animated to 1 smoothly)
-<<<<<<< HEAD
-      updateTransitionProgress(updatedAnimSettings);
-    }
-    // Set focus data if it is provided (to prepare for the transition)
-    else if (data) {
-      animationSettings.value = updatedAnimSettings;
-      blurOrigin.value = data.origin;
-    }
-    // Otherwise, reset the container position
-    else {
-      handleContainerReset(updatedAnimSettings);
-    }
-  };
-
-  // This is used to start the focus transition
-  // (it checks if canvas is rendered and delays transition until it is)
-  useAnimatedReaction(
-    () => ({
-      canvasRendered: !!(
-        canvasDimensions.width.value && canvasDimensions.height.value
-      ),
-      key: focusKey.value
-    }),
-    ({ canvasRendered, key }) => {
-      if (
-        key === null ||
-        !canvasRendered ||
-        focusStatus.value !== FocusStatus.FOCUS_PREPARATION
-      ) {
-        return;
-      }
-      startTransition(
-        key,
-        FocusStatus.FOCUS_TRANSITION,
-        animationSettings.value
-      );
-    }
-  );
-
-  // This is used to start the blur transition with the provided origin
-  useAnimatedReaction(
-    () => ({
-      origin: blurOrigin.value
-    }),
-    ({ origin }) => {
-      if (!origin) return;
-      startTransition(
-        null,
-        FocusStatus.BLUR_TRANSITION,
-        animationSettings.value
-      );
-    }
-  );
-
-  // This is used to finish the focus transition once the progress reaches 1
-  useAnimatedReaction(
-    () => transitionProgress.value,
-    progress => {
-      if (progress !== 1) return;
-      const currentStatus = focusStatus.value;
-      const finishStatus =
-        currentStatus === FocusStatus.BLUR_TRANSITION ||
-        currentStatus === FocusStatus.BLUR
-          ? FocusStatus.BLUR
-          : FocusStatus.FOCUS;
-      // Set the finish status
-      focusStatus.value = finishStatus;
-      // Enable gestures and change the container position to fit
-      // into the canvas bounds if it's out of them
-      if (finishStatus === FocusStatus.BLUR) {
-        gesturesDisabled.value = false;
-        translateContentTo(
-          {
-            x: currentTranslation.x.value,
-            y: currentTranslation.y.value
-          },
-          getTranslateClamp(currentScale.value),
-          DEFAULT_GESTURE_ANIMATION_SETTINGS
-        );
-      }
-    }
-  );
-
-=======
       // (If animation settings are not provided, the progress must be
       // updated from the outside)
       if (updatedAnimSettings) updateTransitionProgress(updatedAnimSettings);
@@ -569,7 +373,6 @@
     }
   );
 
->>>>>>> ffd71b86
   /**
    * ANIMATION HANDLING REACTIONS
    */
@@ -588,15 +391,6 @@
 
       return {
         progress: status === FocusStatus.FOCUS ? 1 : transitionProgress.value,
-<<<<<<< HEAD
-        startPosition: transitionStartPosition.value,
-        startScale: transitionStartScale.value,
-        targetPosition: {
-          x: canvasDimensions.width.value / 2 - focusX.value * focusScale.value,
-          y: canvasDimensions.height.value / 2 - focusY.value * focusScale.value
-        },
-        targetScale: focusScale.value
-=======
         sourcePosition: transitionStartPosition.value,
         sourceScale: transitionStartScale.value,
         targetPosition: {
@@ -604,7 +398,6 @@
           y: canvasDimensions.height.value / 2 - endY.value * endScale.value
         },
         targetScale: endScale.value
->>>>>>> ffd71b86
       };
     },
     data => {
@@ -686,71 +479,27 @@
       if (
         (status !== FocusStatus.BLUR_TRANSITION &&
           status !== FocusStatus.BLUR) ||
-<<<<<<< HEAD
-        animationSettings.value
-=======
         animationSettings.value ||
         transitionStartScale.value === 0
->>>>>>> ffd71b86
       ) {
         return null;
       }
 
       return {
         progress: transitionProgress.value,
-<<<<<<< HEAD
-        startPosition: transitionStartPosition.value,
-        startScale: transitionStartScale.value
-=======
         sourceScale: transitionStartScale.value,
         startPosition: transitionStartPosition.value
->>>>>>> ffd71b86
       };
     },
     data => {
       // Don't do anything if there is no data
       if (!data) return;
-<<<<<<< HEAD
-      const { progress, startPosition, startScale } = data;
-      // Reset the container position based on the progress
-      resetContainerPositionOnProgress(progress, startScale, startPosition, {
-        autoSizingContext
-      });
-    }
-  );
-
-  const contextValue = useMemo<FocusContextType>(
-    () => ({
-      blur: {
-        origin: blurOrigin,
-        // These 2 values must be updated by the external provider
-        // if the blur origin is provided in the blur data
-        translationX: blurTranslationX,
-        translationY: blurTranslationY
-      },
-      endFocus,
-      focus: {
-        key: focusKey,
-        // These 3 values must be updated by the external provider
-        scale: focusScale,
-        x: focusX,
-        y: focusY
-      },
-      focusStatus,
-      focusTransitionProgress: transitionProgress,
-      gesturesDisabled,
-      startFocus,
-      status: focusStatus
-    }),
-    []
-=======
       const { progress, sourceScale, startPosition } = data;
       // Reset the container position based on the progress
       resetContainerPositionOnProgress(progress, sourceScale, startPosition, {
         autoSizingContext
       });
     }
->>>>>>> ffd71b86
   );
 
   // This component never re-renders so there is no need for memoization
