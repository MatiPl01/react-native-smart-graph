import {
  runOnJS,
  useAnimatedReaction,
  useSharedValue
} from 'react-native-reanimated';

import { DEFAULT_AUTO_SIZING_ANIMATION_SETTINGS } from '@/constants/animations';
import { useAutoSizingContext } from '@/providers/canvas/auto';
import { useCanvasDataContext } from '@/providers/canvas/data';
import {
  useFocusContext,
  useTransformContext
} from '@/providers/canvas/transform';

export default function SettingsChangeResponderProvider({
  children
}: {
  children?: React.ReactNode;
}) {
  // CONTEXT VALUES
  // Canvas data context values
  const { initialScaleProvided, isRendered, objectFit } =
    useCanvasDataContext();
  // Transform context values
  const { resetContainerPosition } = useTransformContext();
  // Auto sizing context values
  const autoSizingContext = useAutoSizingContext();
  // Focus context values
  const { focus } = useFocusContext();

  // Other values
  const isFirstAutoSizingReactionCall = useSharedValue(true);
  const isFirstResetReactionCall = useSharedValue(true);
  const prevObjectFit = useSharedValue<null | string>(null);

  // A workaround to make sure that the auto sizing is enabled after the
  // object-fit change animation has completed
  const delayedEnableAutoSizing = () => {
    setTimeout(() => {
      autoSizingContext.enableAutoSizing();
    }, 0);
  };

  // Disable auto sizing on every objectFit change
  useAnimatedReaction(
    () => ({
      objFit: objectFit.value,
      rendered: isRendered.value
    }),
    ({ objFit, rendered }) => {
      if (!rendered) return;
      if (!isFirstAutoSizingReactionCall.value) {
        autoSizingContext.disableAutoSizing();
        return;
      }
      if (objFit !== 'none') {
        isFirstAutoSizingReactionCall.value = false;
        if (initialScaleProvided.value) {
          autoSizingContext.enableAutoSizingAfterTimeout();
        } else {
          autoSizingContext.enableAutoSizing();
        }
      }
    }
  );

  // On every objectFit change, after auto-sizing has been disabled,
  // reset the container position
  useAnimatedReaction(
    () =>
      objectFit.value !== prevObjectFit.value &&
      !autoSizingContext.autoSizingEnabled.value,
    shouldReset => {
      prevObjectFit.value = objectFit.value;
      if (!shouldReset) return;
      if (isFirstResetReactionCall.value) {
        isFirstResetReactionCall.value = false;
        return;
      }
      // Don't reset the container position if there is a focused object
<<<<<<< HEAD
      if (focus.key.value !== null) return;
      // Disable auto sizing
      autoSizingContext.disableAutoSizing();
=======
      if (focusKey.value !== null) return;
>>>>>>> 7edb82f6
      // Reset the container position
      resetContainerPosition({
        animationSettings: {
          ...DEFAULT_AUTO_SIZING_ANIMATION_SETTINGS,
          onComplete: completed => {
            // Re-enable auto sizing after the container position has been reset
            if (completed) {
              runOnJS(delayedEnableAutoSizing)();
            }
          }
        }
      });
    }
  );

  return <>{children}</>;
}<|MERGE_RESOLUTION|>--- conflicted
+++ resolved
@@ -78,13 +78,7 @@
         return;
       }
       // Don't reset the container position if there is a focused object
-<<<<<<< HEAD
       if (focus.key.value !== null) return;
-      // Disable auto sizing
-      autoSizingContext.disableAutoSizing();
-=======
-      if (focusKey.value !== null) return;
->>>>>>> 7edb82f6
       // Reset the container position
       resetContainerPosition({
         animationSettings: {
