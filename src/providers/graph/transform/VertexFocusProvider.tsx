import {
  createContext,
  PropsWithChildren,
  useContext,
  useEffect,
  useMemo,
  useRef
} from 'react';
import {
  runOnJS,
  SharedValue,
  useAnimatedReaction,
  useSharedValue
} from 'react-native-reanimated';

import { useFocusObserver } from '@/hooks';
import { FocusContextType, FocusStatus } from '@/providers/canvas';
import { withGraphData } from '@/providers/graph';
import { VertexComponentRenderData } from '@/types/components';
import { Graph } from '@/types/graphs';
import { AnimatedDimensions } from '@/types/layout';
import { FocusedVertexData } from '@/types/settings/focus';
import {
  getFocusedVertexData,
  getFocusedVertexTransformation,
<<<<<<< HEAD
  updateFocusedVertexTransformation
=======
  updateFocusTransformation
>>>>>>> ffd71b86
} from '@/utils/focus';

type VertexFocusContextType = {
  isVertexFocused: SharedValue<boolean>;
};

const VertexFocusContext = createContext(null as unknown as object);

export const useVertexFocusContext = () => {
  const contextValue = useContext(VertexFocusContext);

  if (!contextValue) {
    throw new Error(
      'useVertexFocusContext must be used within a VertexFocusProvider'
    );
  }

  return contextValue as VertexFocusContextType;
};

type VertexFocusProviderProps<V, E> = PropsWithChildren<{
  availableScales: SharedValue<number[]>;
  canvasDimensions: AnimatedDimensions;
  focusContext: FocusContextType;
  graph: Graph<V, E>;
  initialScale: SharedValue<number>;
  renderedVerticesData: Record<string, VertexComponentRenderData>;
  vertexRadius: number;
}>;

function VertexFocusProvider<V, E>({
  availableScales,
  canvasDimensions,
  children,
  focusContext,
  graph,
  initialScale,
  renderedVerticesData,
  vertexRadius
}: VertexFocusProviderProps<V, E>) {
  // OBSERVER
  // Vertex focus observer
  const [data] = useFocusObserver(graph);

  // FOCUSED VERTEX DATA
  const focusedVertexWithPosition = useMemo(() => {
    const position =
      data.focusedVertexKey &&
      renderedVerticesData[data.focusedVertexKey]?.position;
    return position && data.focusedVertexKey
      ? {
          key: data.focusedVertexKey,
          position
        }
      : null;
  }, [renderedVerticesData, data.focusedVertexKey]);
  // Updated focused vertex data
  const focusedVertexData = useMemo<FocusedVertexData>(
    () =>
      getFocusedVertexData(
        focusedVertexWithPosition,
        vertexRadius,
        availableScales.value,
        initialScale.value,
        data.settings
      ),
    [focusedVertexWithPosition, data.settings]
  );

  // CONTEXT VALUES
  // Is vertex focused
  const isVertexFocused = useSharedValue(false);

  // OTHER VALUES
  // Helper values
  const isFirstRenderRef = useRef(true);
  const isInitialStatus = useSharedValue(true);
  const transitionDisabled = useSharedValue(false);

  useEffect(() => {
    // Don't do anything on the first render
    if (isFirstRenderRef.current) {
      isFirstRenderRef.current = false;
      return;
    }

    if (!focusedVertexData.vertex) {
      // End focus if there is no focused vertex and focus is still active
      if (
        focusContext.status.value !== FocusStatus.BLUR &&
        focusContext.status.value !== FocusStatus.BLUR_TRANSITION
      ) {
        focusContext.endFocus(undefined, focusedVertexData.animation);
        isVertexFocused.value = false;
      }
      return;
    }

    // Disable transitions until the new focus animations starts
    transitionDisabled.value = true;
    // Start focus if there is a focused vertex and focus is not active
    if (focusContext.focus.key.value === focusedVertexData.vertex.key) return;
    const {
      position: { x, y },
      scale
    } = focusedVertexData.vertex;
<<<<<<< HEAD
    focusContext.focus.x.value = x.value;
    focusContext.focus.y.value = y.value;
    focusContext.focus.scale.value = scale;
=======
    updateFocusTransformation(
      {
        end: {
          scale,
          x: x.value,
          y: y.value
        }
      },
      focusContext
    );
>>>>>>> ffd71b86
    focusContext.startFocus(
      {
        gesturesDisabled: data.settings.disableGestures,
        key: focusedVertexData.vertex.key
      },
      focusedVertexData.animation
    );
    isVertexFocused.value = true;
  }, [focusedVertexData]);

  useAnimatedReaction(
    () => focusContext.status.value,
    status => {
      if (
        status === FocusStatus.FOCUS_TRANSITION ||
        status === FocusStatus.BLUR_TRANSITION
      ) {
        transitionDisabled.value = false;
      }
    }
  );

  // Update the focused vertex position and scale on their change
  // if focus is begin focused or is getting focused/blurred
  useAnimatedReaction(
    () => {
      if (!focusedVertexData.vertex) {
        return null;
      }

      const { vertex } = focusedVertexData;
      return {
        alignment: vertex.alignment,
        canvasDimensions: {
          height: canvasDimensions.height.value,
          width: canvasDimensions.width.value
        },
        vertex: {
          radius: vertex.radius,
          scale: vertex.scale,
          x: vertex.position.x.value,
          y: vertex.position.y.value
        }
      };
    },
    vertexData => {
      if (!vertexData) return;
<<<<<<< HEAD
      updateFocusedVertexTransformation(
        getFocusedVertexTransformation(vertexData),
=======
      updateFocusTransformation(
        { end: getFocusedVertexTransformation(vertexData) },
>>>>>>> ffd71b86
        focusContext
      );
    }
  );

  const blurGraph = () => {
    graph.blur();
  };

  useAnimatedReaction(
    () => focusContext.status.value,
    status => {
      if (isInitialStatus.value) {
        isInitialStatus.value = false;
        return;
      }
      if (
        status === FocusStatus.BLUR_TRANSITION ||
        status === FocusStatus.BLUR
      ) {
        runOnJS(blurGraph)();
        isVertexFocused.value = false;
      }
    }
  );

  const contextValue = useMemo<VertexFocusContextType>(
    () => ({
      isVertexFocused
    }),
    []
  );

  return (
    <VertexFocusContext.Provider value={contextValue}>
      {children}
    </VertexFocusContext.Provider>
  );
}

export default withGraphData(
  VertexFocusProvider,
  ({ renderedVerticesData }) => ({
    renderedVerticesData
  })
);<|MERGE_RESOLUTION|>--- conflicted
+++ resolved
@@ -23,11 +23,7 @@
 import {
   getFocusedVertexData,
   getFocusedVertexTransformation,
-<<<<<<< HEAD
-  updateFocusedVertexTransformation
-=======
   updateFocusTransformation
->>>>>>> ffd71b86
 } from '@/utils/focus';
 
 type VertexFocusContextType = {
@@ -134,11 +130,6 @@
       position: { x, y },
       scale
     } = focusedVertexData.vertex;
-<<<<<<< HEAD
-    focusContext.focus.x.value = x.value;
-    focusContext.focus.y.value = y.value;
-    focusContext.focus.scale.value = scale;
-=======
     updateFocusTransformation(
       {
         end: {
@@ -149,7 +140,6 @@
       },
       focusContext
     );
->>>>>>> ffd71b86
     focusContext.startFocus(
       {
         gesturesDisabled: data.settings.disableGestures,
@@ -197,13 +187,8 @@
     },
     vertexData => {
       if (!vertexData) return;
-<<<<<<< HEAD
-      updateFocusedVertexTransformation(
-        getFocusedVertexTransformation(vertexData),
-=======
       updateFocusTransformation(
         { end: getFocusedVertexTransformation(vertexData) },
->>>>>>> ffd71b86
         focusContext
       );
     }
