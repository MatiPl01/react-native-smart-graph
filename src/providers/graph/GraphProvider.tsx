--- conflicted
+++ resolved
@@ -9,11 +9,6 @@
 import { FocusContextType } from '@/providers/canvas';
 import { ContextProviderComposer } from '@/providers/utils';
 import { AnimatedCanvasTransform } from '@/types/canvas';
-<<<<<<< HEAD
-import { DirectedEdgeData, UndirectedEdgeData } from '@/types/data';
-=======
-import { FocusEndSetter, FocusStartSetter } from '@/types/focus';
->>>>>>> 7edb82f6
 import { Graph } from '@/types/graphs';
 import {
   AnimatedBoundingRect,
