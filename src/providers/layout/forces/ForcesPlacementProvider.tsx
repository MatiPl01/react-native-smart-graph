import {
  createContext,
  PropsWithChildren,
  useContext,
  useEffect,
  useMemo,
  useState
} from 'react';
import { runOnUI } from 'react-native-reanimated';

import { withGraphData } from '@/providers/data/ComponentsDataProvider';
import { VertexComponentRenderData } from '@/types/components';
import { GraphConnections } from '@/types/graphs';
import { AnimatedVectorCoordinates } from '@/types/layout';
import { ForcesSettingsWithDefaults } from '@/types/settings';
import { updateNewVerticesPositions } from '@/utils/forces';

type ForcesPlacementContextType = {
  placedVerticesPositions: Record<string, AnimatedVectorCoordinates>;
};

const ForcesPlacementContext = createContext({});

export const useForcesPlacementContext = () => {
  const value = useContext(ForcesPlacementContext);

  if (!value) {
    throw new Error(
      'useForcesPlacementContext must be used within a ForcesPlacementProvider'
    );
  }

  return value as ForcesPlacementContextType;
};

type ForcesPlacementProviderProps = PropsWithChildren<{
  // Component props
  vertexRadius: number;
  forcesSettings: ForcesSettingsWithDefaults;
  // Injected props
  connections: GraphConnections;
  verticesRenderData: Record<string, VertexComponentRenderData>;
}>;

function ForcesPlacementProvider({
<<<<<<< HEAD
  vertexRadius,
  forcesSettings,
  connections,
  verticesRenderData,
  children
=======
  children,
  verticesRenderData
>>>>>>> f57aff70
}: ForcesPlacementProviderProps) {
  // Use separate array with rendered vertices data to ensure that the
  // ForcesLayoutProvider will not try to move vertices that aren't
  // correctly positioned yet (By default vertices are positioned at
  // the center of the graph container resulting in rendering them one
  // on top of another. The resulting forces are then too big and
  // vertices are moved too far away from each other)
  const [placedVerticesPositions, setPlacedVerticesPositions] = useState<
    Record<string, AnimatedVectorCoordinates>
  >({});

  useEffect(() => {
    runOnUI(updateNewVerticesPositions)(
      placedVerticesPositions,
      verticesRenderData,
      connections,
      vertexRadius,
      forcesSettings
    );

    // Update the state
    setPlacedVerticesPositions(
      Object.fromEntries(
        Object.entries(verticesRenderData).map(([key, { position }]) => [
          key,
          position
        ])
      )
    );
  }, [verticesRenderData]);

  const contextValue = useMemo<ForcesPlacementContextType>(
    () => ({
      placedVerticesPositions
    }),
    [placedVerticesPositions]
  );

  return (
    <ForcesPlacementContext.Provider value={contextValue}>
      {children}
    </ForcesPlacementContext.Provider>
  );
}

export default withGraphData(
  ForcesPlacementProvider,
  ({ connections, verticesRenderData }) => ({
    connections,
    verticesRenderData
  })
);<|MERGE_RESOLUTION|>--- conflicted
+++ resolved
@@ -34,25 +34,20 @@
 };
 
 type ForcesPlacementProviderProps = PropsWithChildren<{
+  // Injected props
+  connections: GraphConnections;
+  forcesSettings: ForcesSettingsWithDefaults;
   // Component props
   vertexRadius: number;
-  forcesSettings: ForcesSettingsWithDefaults;
-  // Injected props
-  connections: GraphConnections;
   verticesRenderData: Record<string, VertexComponentRenderData>;
 }>;
 
 function ForcesPlacementProvider({
-<<<<<<< HEAD
+  children,
+  connections,
+  forcesSettings,
   vertexRadius,
-  forcesSettings,
-  connections,
-  verticesRenderData,
-  children
-=======
-  children,
   verticesRenderData
->>>>>>> f57aff70
 }: ForcesPlacementProviderProps) {
   // Use separate array with rendered vertices data to ensure that the
   // ForcesLayoutProvider will not try to move vertices that aren't
