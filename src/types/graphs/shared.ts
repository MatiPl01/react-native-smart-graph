import {
  AnimationsSettings,
  BatchModificationAnimationSettings,
  SingleModificationAnimationSettings
} from '@/types/animations';
import { DirectedEdgeData, UndirectedEdgeData, VertexData } from '@/types/data';

import {
  AnimationSettings,
  AnimationSettingWithDefaults
} from '@/types/animations';
import { DirectedEdgeData, UndirectedEdgeData, VertexData } from '@/types/data';

export interface Vertex<V, E> {
  get key(): string;
  get value(): V;
  get edges(): Array<Edge<E, V>>;
  get neighbors(): Array<Vertex<V, E>>;
  get degree(): number;
}

export interface Edge<E, V> {
  get key(): string;
  get value(): E;
  get vertices(): [Vertex<V, E>, Vertex<V, E>];
  isDirected(): boolean;
}

export type GraphConnections = Record<string, Array<string>>;

export type GraphObserver = {
<<<<<<< HEAD
  graphChanged(animationSettings: AnimationSettingWithDefaults): void;
=======
  graphChanged(animationsSettings: AnimationsSettings): void;
>>>>>>> f196d3f5
};

export type OrderedEdges<E, V> = Array<{
  edge: Edge<E, V>;
  order: number;
  edgesCount: number;
}>;

export interface Graph<V, E> {
  get vertices(): Array<Vertex<V, E>>;
  get edges(): Array<Edge<E, V>>;
  get orderedEdges(): OrderedEdges<E, V>;
  get connections(): GraphConnections;
  isDirected(): boolean;
  addObserver(observer: GraphObserver): void;
  removeObserver(observer: GraphObserver): void;
  hasVertex(key: string): boolean;
  hasEdge(key: string): boolean;
  getEdgesBetween(vertex1key: string, vertex2key: string): Array<Edge<E, V>>;
  getVertex(key: string): Vertex<V, E> | null;
  getEdge(key: string): Edge<E, V> | null;
  insertVertex(
    data: VertexData<V>,
<<<<<<< HEAD
    animationSettings?: AnimationSettings | null
  ): Vertex<V, E>;
  insertEdge(
    data: DirectedEdgeData<E> | UndirectedEdgeData<E>,
    animationSettings?: AnimationSettings | null
  ): Edge<E, V>;
  removeVertex(key: string, animationSettings?: AnimationSettings | null): V;
  removeEdge(key: string, animationSettings?: AnimationSettings | null): E;
  clear(animationSettings?: AnimationSettings | null): void;
=======
    animationSettings?: SingleModificationAnimationSettings | null
  ): Vertex<V, E>;
  insertEdge(
    data: DirectedEdgeData<E> | UndirectedEdgeData<E>,
    animationSettings?: SingleModificationAnimationSettings | null
  ): Edge<E, V>;
  removeVertex(
    key: string,
    animationSettings?: SingleModificationAnimationSettings | null
  ): V;
  removeEdge(
    key: string,
    animationSettings?: SingleModificationAnimationSettings | null
  ): E;
  insertBatch(
    data: {
      vertices?: Array<VertexData<V>>;
      edges?: Array<DirectedEdgeData<E> | UndirectedEdgeData<E>>;
    },
    animationSettings?: BatchModificationAnimationSettings | null
  ): void;
  removeBatch(
    data: {
      vertices: Array<string>;
      edges: Array<string>;
    },
    animationSettings?: BatchModificationAnimationSettings | null
  ): void;
  replaceBatch(
    data: {
      vertices?: Array<VertexData<V>>;
      edges?: Array<DirectedEdgeData<E> | UndirectedEdgeData<E>>;
    },
    animationSettings?: BatchModificationAnimationSettings | null
  ): void;
  clear(animationSettings?: BatchModificationAnimationSettings | null): void;
>>>>>>> f196d3f5
}<|MERGE_RESOLUTION|>--- conflicted
+++ resolved
@@ -2,12 +2,6 @@
   AnimationsSettings,
   BatchModificationAnimationSettings,
   SingleModificationAnimationSettings
-} from '@/types/animations';
-import { DirectedEdgeData, UndirectedEdgeData, VertexData } from '@/types/data';
-
-import {
-  AnimationSettings,
-  AnimationSettingWithDefaults
 } from '@/types/animations';
 import { DirectedEdgeData, UndirectedEdgeData, VertexData } from '@/types/data';
 
@@ -29,11 +23,7 @@
 export type GraphConnections = Record<string, Array<string>>;
 
 export type GraphObserver = {
-<<<<<<< HEAD
-  graphChanged(animationSettings: AnimationSettingWithDefaults): void;
-=======
   graphChanged(animationsSettings: AnimationsSettings): void;
->>>>>>> f196d3f5
 };
 
 export type OrderedEdges<E, V> = Array<{
@@ -57,17 +47,6 @@
   getEdge(key: string): Edge<E, V> | null;
   insertVertex(
     data: VertexData<V>,
-<<<<<<< HEAD
-    animationSettings?: AnimationSettings | null
-  ): Vertex<V, E>;
-  insertEdge(
-    data: DirectedEdgeData<E> | UndirectedEdgeData<E>,
-    animationSettings?: AnimationSettings | null
-  ): Edge<E, V>;
-  removeVertex(key: string, animationSettings?: AnimationSettings | null): V;
-  removeEdge(key: string, animationSettings?: AnimationSettings | null): E;
-  clear(animationSettings?: AnimationSettings | null): void;
-=======
     animationSettings?: SingleModificationAnimationSettings | null
   ): Vertex<V, E>;
   insertEdge(
@@ -104,5 +83,4 @@
     animationSettings?: BatchModificationAnimationSettings | null
   ): void;
   clear(animationSettings?: BatchModificationAnimationSettings | null): void;
->>>>>>> f196d3f5
 }