import {
  GraphAnimationsSettings,
  GraphAnimationsSettingsWithDefaults
} from './animations';
import {
  DirectedGraphComponentsSettings,
  DirectedGraphComponentsSettingsWithDefaults,
  UndirectedGraphComponentsSettings,
  UndirectedGraphComponentsSettingsWithDefaults
} from './components';
import { ForcesSettings, ForcesSettingsWithDefaults } from './forces';
import {
  DirectedGraphPlacementSettings,
  UndirectedGraphPlacementSettings
} from './placement';

export * from './components';
export * from './placement';

type SharedGraphSettings = {
  animations?: GraphAnimationsSettings;
};

export type DirectedGraphSettings<V, E> = SharedGraphSettings & {
  placement?: DirectedGraphPlacementSettings<V, E>;
  components?: DirectedGraphComponentsSettings;
};

export type UndirectedGraphSettings<V, E> = SharedGraphSettings & {
  placement?: UndirectedGraphPlacementSettings<V, E>;
  components?: UndirectedGraphComponentsSettings;
};

export type GraphSettings<V, E> = (
  | DirectedGraphSettings<V, E>
  | UndirectedGraphSettings<V, E>
) & {
  forces?: ForcesSettings;
};

export type GraphSettingsWithDefaults<V, E> = (
  | (DirectedGraphSettings<V, E> & {
      components: DirectedGraphComponentsSettingsWithDefaults;
    })
  | (UndirectedGraphSettings<V, E> & {
      components: UndirectedGraphComponentsSettingsWithDefaults;
    })
) & {
<<<<<<< HEAD
  forces: ForcesSettingsWithDefaults;
=======
  animations: GraphAnimationsSettingsWithDefaults;
>>>>>>> f196d3f5
};<|MERGE_RESOLUTION|>--- conflicted
+++ resolved
@@ -46,9 +46,6 @@
       components: UndirectedGraphComponentsSettingsWithDefaults;
     })
 ) & {
-<<<<<<< HEAD
+  animations: GraphAnimationsSettingsWithDefaults;
   forces: ForcesSettingsWithDefaults;
-=======
-  animations: GraphAnimationsSettingsWithDefaults;
->>>>>>> f196d3f5
 };