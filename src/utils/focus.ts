--- conflicted
+++ resolved
@@ -17,10 +17,6 @@
   getAlignedVertexAbsolutePosition,
   getCoordinatesRelativeToCenter
 } from './layout';
-<<<<<<< HEAD
-import { calcScaleOnProgress, calcTranslationOnProgress } from './views';
-=======
->>>>>>> ffd71b86
 
 export const getFocusedVertexData = (
   focusedVertexWithPosition: {
@@ -79,16 +75,6 @@
   };
 };
 
-<<<<<<< HEAD
-export const updateFocusedVertexTransformation = (
-  transformation: VertexTransformation,
-  focusContext: FocusContextType
-): void => {
-  'worklet';
-  focusContext.focus.x.value = transformation.x;
-  focusContext.focus.y.value = transformation.y;
-  focusContext.focus.scale.value = transformation.scale;
-=======
 export const updateFocusTransformation = (
   transformation: {
     end?: VertexTransformation;
@@ -107,7 +93,6 @@
     focusContext.focus.end.x.value = transformation.end.x;
     focusContext.focus.end.y.value = transformation.end.y;
   }
->>>>>>> ffd71b86
 };
 
 export const getFocusedVertexTransformation = ({
@@ -135,19 +120,11 @@
 type FocusConfig = {
   availableScales: number[];
   canvasDimensions: Dimensions;
-<<<<<<< HEAD
-  disableGestures: boolean;
-=======
->>>>>>> ffd71b86
   initialScale: number;
   vertexRadius: number;
 };
 
-<<<<<<< HEAD
-const getMultiStepVertexTransformation = (
-=======
 export const getMultiStepVertexTransformation = (
->>>>>>> ffd71b86
   stepData: FocusStepData,
   config: FocusConfig
 ): VertexTransformation => {
@@ -165,10 +142,6 @@
     {
       alignment: stepData.value.alignment,
       animation: null,
-<<<<<<< HEAD
-      disableGestures: config.disableGestures,
-=======
->>>>>>> ffd71b86
       vertexScale: stepData.value.vertexScale
     }
   ).vertex!;
@@ -185,55 +158,13 @@
   });
 };
 
-<<<<<<< HEAD
-export const getMultiStepFocusTransformation = (
-  stepProgress: number,
-  config: FocusConfig,
-  before?: FocusStepData,
-  after?: FocusStepData
-): VertexTransformation => {
-  'worklet';
-  const beforeVertexData =
-    before && getMultiStepVertexTransformation(before, config);
-  const afterVertexData =
-    after && getMultiStepVertexTransformation(after, config);
-
-  if (beforeVertexData && afterVertexData) {
-    const { scale: beforeScale, ...beforePosition } = beforeVertexData;
-    const { scale: afterScale, ...afterPosition } = afterVertexData;
-    return {
-      ...calcTranslationOnProgress(stepProgress, beforePosition, afterPosition),
-      scale: calcScaleOnProgress(stepProgress, beforeScale, afterScale)
-    };
-  }
-  if (beforeVertexData) {
-    return beforeVertexData;
-  }
-  if (afterVertexData) {
-    return afterVertexData;
-  }
-  return {
-    scale: 1,
-    x: 0,
-    y: 0
-  };
-};
-
-export const getFocusStep = (
-=======
 export const getFocusSteps = (
->>>>>>> ffd71b86
   progress: number,
   previousStep: number,
   focusStepsData: Array<FocusStepData>
 ): {
-<<<<<<< HEAD
-  afterStep: FocusStepData | undefined;
-  beforeStep: FocusStepData | undefined;
-=======
   afterStep: FocusStepData | null;
   beforeStep: FocusStepData | null;
->>>>>>> ffd71b86
   currentStep: number;
 } | null => {
   'worklet';
@@ -254,13 +185,8 @@
   }
 
   return {
-<<<<<<< HEAD
-    afterStep,
-    beforeStep,
-=======
     afterStep: afterStep ?? null,
     beforeStep: beforeStep ?? null,
->>>>>>> ffd71b86
     currentStep: previousStep
   };
 };