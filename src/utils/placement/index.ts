--- conflicted
+++ resolved
@@ -1,10 +1,5 @@
 import { Graph } from '@/types/graphs';
-import { RelativeVerticesOrder } from '@/types/layout';
-import {
-  GraphLayout,
-  PlacedVerticesPositions,
-  PlacementSettings
-} from '@/types/settings';
+import { GraphLayout, PlacementSettings } from '@/types/settings';
 
 import placeVerticesCircular from './strategies/circular.placement';
 import placeVerticesOnOrbits from './strategies/orbits.placement';
@@ -16,10 +11,6 @@
   vertexRadius: number,
   settings?: PlacementSettings<V, E>
 ): GraphLayout => {
-<<<<<<< HEAD
-  'worklet';
-=======
->>>>>>> efbdb9ba
   switch (settings?.strategy) {
     case 'circular':
       return placeVerticesCircular(graph, vertexRadius, settings);
@@ -31,27 +22,4 @@
     case 'random':
       return placeVerticesRandomly(graph, vertexRadius, settings);
   }
-};
-
-export const orderVertices = (
-  axis: 'x' | 'y',
-  positions: PlacedVerticesPositions
-): RelativeVerticesOrder => {
-  'worklet';
-  const order: RelativeVerticesOrder = {};
-  const sortedKeys = Object.keys(positions).sort((a, b) => {
-    // eslint-disable-next-line @typescript-eslint/no-non-null-assertion
-    return positions[a]![axis] - positions[b]![axis];
-  });
-
-  sortedKeys.forEach((key, index) => {
-    order[key] = {
-      prev: sortedKeys[index - 1],
-      next: sortedKeys[index + 1],
-      // eslint-disable-next-line @typescript-eslint/no-non-null-assertion
-      position: positions[key]![axis]
-    };
-  });
-
-  return order;
 };