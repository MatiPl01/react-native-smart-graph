import { Vector } from '@shopify/react-native-skia';
import { runOnJS, withTiming } from 'react-native-reanimated';

<<<<<<< HEAD
import { AnimationSettings } from '@/types/animations';
=======
import {
  AnimationSettings,
  AnimationsSettings,
  BatchModificationAnimationSettings,
  SingleModificationAnimationSettings
} from '@/types/animations';
>>>>>>> f196d3f5
import { AnimatedVectorCoordinates } from '@/types/layout';

export function animateVerticesToFinalPositions(
  animatedPositions: Record<string, AnimatedVectorCoordinates>,
  finalPositions: Record<string, Vector>,
  { duration, easing, onComplete }: AnimationSettings
) {
  'worklet';
  const finalPositionsEntries = Object.entries(finalPositions);

  finalPositionsEntries.forEach(([key, finalPosition], idx) => {
    const animatedPosition = animatedPositions[key];
    if (animatedPosition) {
      animatedPosition.x.value = withTiming(finalPosition.x, {
        duration,
        easing
      });
      animatedPosition.y.value = withTiming(
        finalPosition.y,
        {
          duration,
          easing
        },
        // Call onComplete only once, when the last vertex animation is complete
        onComplete && idx === finalPositionsEntries.length - 1
          ? () => {
              runOnJS(onComplete)();
            }
          : undefined
      );
    }
  });
<<<<<<< HEAD
}
=======
}

const ANIMATION_SETTINGS_KEYS = new Set(['duration', 'easing', 'onComplete']);

const isAnimationSettingsObject = (obj: object): obj is AnimationSettings =>
  Object.keys(obj).every(key => ANIMATION_SETTINGS_KEYS.has(key));

const BATCH_MODIFICATION_WITH_EDGES_AND_VERTICES_SETTINGS_KEYS = new Set([
  'edges',
  'vertices',
  'layout'
]);

const isBatchModificationSettingsObjectWithEdgesAndVertices = (
  obj: object
): obj is {
  edges: Record<string, AnimationSettings>;
  vertices: Record<string, AnimationSettings>;
  layout: AnimationSettings;
} =>
  Object.keys(obj).every(key =>
    BATCH_MODIFICATION_WITH_EDGES_AND_VERTICES_SETTINGS_KEYS.has(key)
  );

// In functions below onComplete callback is passed only to single animation
// to ensure that it will be called only once

export const createAnimationsSettingsForSingleModification = (
  component: { vertex?: string; edge?: string },
  animationsSettings?: SingleModificationAnimationSettings
): AnimationsSettings => {
  if (!animationsSettings) {
    return {
      vertices: {},
      edges: {}
    };
  }

  if (isAnimationSettingsObject(animationsSettings)) {
    return {
      layout: animationsSettings,
      vertices: component.vertex
        ? {
            [component.vertex]: { ...animationsSettings, onComplete: undefined }
          }
        : {},
      edges: component.edge
        ? { [component.edge]: { ...animationsSettings, onComplete: undefined } }
        : {}
    };
  }

  return {
    layout: animationsSettings.layout,
    vertices: component.vertex
      ? {
          [component.vertex]: {
            ...animationsSettings.component,
            onComplete: undefined
          }
        }
      : {},
    edges: component.edge
      ? {
          [component.edge]: {
            ...animationsSettings.component,
            onComplete: undefined
          }
        }
      : {}
  };
};

export const createAnimationsSettingsForBatchModification = (
  components: { vertices?: string[]; edges?: string[] },
  animationsSettings?: BatchModificationAnimationSettings
): AnimationsSettings => {
  if (!animationsSettings) {
    return {
      vertices: {},
      edges: {}
    };
  }

  if (isAnimationSettingsObject(animationsSettings)) {
    return {
      layout: animationsSettings,
      vertices: Object.fromEntries(
        components.vertices?.map(key => [
          key,
          { ...animationsSettings, onComplete: undefined }
        ]) || []
      ),
      edges: Object.fromEntries(
        components.edges?.map(key => [
          key,
          { ...animationsSettings, onComplete: undefined }
        ]) || []
      )
    };
  }

  if (
    isBatchModificationSettingsObjectWithEdgesAndVertices(animationsSettings)
  ) {
    return {
      layout: animationsSettings.layout,
      vertices: Object.fromEntries(
        components.vertices?.map(key => [
          key,
          animationsSettings.edges?.[key]
        ]) || []
      ),
      edges: Object.fromEntries(
        components.edges?.map(key => [
          key,
          animationsSettings.vertices?.[key]
        ]) || []
      )
    };
  }

  return {
    layout: animationsSettings.layout,
    vertices: Object.fromEntries(
      components.vertices?.map(key => [
        key,
        {
          ...(animationsSettings as { components?: AnimationSettings })
            .components,
          onComplete: undefined
        }
      ]) || []
    ),
    edges: Object.fromEntries(
      components.edges?.map(key => [
        key,
        {
          ...(animationsSettings as { components?: AnimationSettings })
            .components,
          onComplete: undefined
        }
      ]) || []
    )
  };
};
>>>>>>> f196d3f5
<|MERGE_RESOLUTION|>--- conflicted
+++ resolved
@@ -1,16 +1,12 @@
 import { Vector } from '@shopify/react-native-skia';
 import { runOnJS, withTiming } from 'react-native-reanimated';
 
-<<<<<<< HEAD
-import { AnimationSettings } from '@/types/animations';
-=======
 import {
   AnimationSettings,
   AnimationsSettings,
   BatchModificationAnimationSettings,
   SingleModificationAnimationSettings
 } from '@/types/animations';
->>>>>>> f196d3f5
 import { AnimatedVectorCoordinates } from '@/types/layout';
 
 export function animateVerticesToFinalPositions(
@@ -43,9 +39,6 @@
       );
     }
   });
-<<<<<<< HEAD
-}
-=======
 }
 
 const ANIMATION_SETTINGS_KEYS = new Set(['duration', 'easing', 'onComplete']);
@@ -191,5 +184,4 @@
       ]) || []
     )
   };
-};
->>>>>>> f196d3f5
+};