/* eslint-disable @typescript-eslint/no-non-null-assertion */
import Queue from '@/data/Queue';
import { Vertex } from '@/types/graphs';

export const bfs = <V, E>(
  startVertices: Array<Vertex<V, E>>,
  callback: (data: {
    vertex: Vertex<V, E>;
    parent: Vertex<V, E> | null;
    startVertex: Vertex<V, E>;
    depth: number;
  }) => boolean
): Record<string, Vertex<V, E> | null> => {
  const parents: Record<string, Vertex<V, E> | null> = {};

  for (const sv of startVertices) {
    const queue = new Queue<{
      vertex: Vertex<V, E>;
      parent: Vertex<V, E> | null;
      depth: number;
    }>();
    queue.enqueue({ vertex: sv, parent: null, depth: 0 });

    while (!queue.isEmpty()) {
      const { vertex, parent, depth } = queue.dequeue() as {
        vertex: Vertex<V, E>;
        parent: Vertex<V, E>;
        depth: number;
      };
      if (parents[vertex.key] !== undefined) {
        continue;
      }
      parents[vertex.key] = parent;
      if (callback({ vertex, parent, depth, startVertex: sv })) {
        return parents;
      }
      vertex.edges.forEach(edge => {
        const nextVertex = edge.vertices.find(v => v.key !== vertex.key);
        if (nextVertex) {
          queue.enqueue({
            vertex: nextVertex,
            parent: vertex,
            depth: depth + 1
          });
        }
      });
    }
  }

  return parents;
};

export const findGraphComponents = <V, E>(
  vertices: Array<Vertex<V, E>>
): Array<Array<Vertex<V, E>>> => {
  const components: Record<string, Array<Vertex<V, E>>> = {};

  bfs(vertices, ({ vertex, startVertex }) => {
    if (!components[startVertex.key]) {
      components[startVertex.key] = [];
    }
    components[startVertex.key]!.push(vertex);
    return false;
  });

  return Object.values(components);
};

export const findGraphDiameter = <V, E>(
  graphComponent: Array<Vertex<V, E>>
): { diameter: number; path: Array<Vertex<V, E>> } => {
  // Start from the last vertex in the component (it always will be
  // the farthest vertex from the vertex where BFS started as it
  // was inserted last)
  const startVertex = graphComponent[graphComponent.length - 1]!;

  // Find the farthest vertex from the start vertex and the path
  // between them
<<<<<<< HEAD
  let farthestDistance = 0;
=======
  let farthestDistance = -1;
>>>>>>> f196d3f5
  let farthestVertex: Vertex<V, E> | null = null;

  const parents = bfs([startVertex], ({ vertex, depth }) => {
    if (depth > farthestDistance) {
      farthestDistance = depth;
      farthestVertex = vertex;
    }
    return false;
  });

  // Find the path between the start vertex and the farthest vertex
  const path: Array<Vertex<V, E>> = [];

  let currentVertex = farthestVertex as Vertex<V, E> | null;

  while (currentVertex) {
    path.push(currentVertex);
    currentVertex = parents[currentVertex.key] as Vertex<V, E> | null;
  }

  return {
    diameter: farthestDistance,
    path
  };
};

export const findGraphCenter = <V, E>(
  graphComponent: Array<Vertex<V, E>>
): Vertex<V, E> => {
  const { path, diameter } = findGraphDiameter(graphComponent);
  return path[Math.floor(diameter / 2)]!;
};<|MERGE_RESOLUTION|>--- conflicted
+++ resolved
@@ -76,11 +76,7 @@
 
   // Find the farthest vertex from the start vertex and the path
   // between them
-<<<<<<< HEAD
-  let farthestDistance = 0;
-=======
   let farthestDistance = -1;
->>>>>>> f196d3f5
   let farthestVertex: Vertex<V, E> | null = null;
 
   const parents = bfs([startVertex], ({ vertex, depth }) => {
