--- conflicted
+++ resolved
@@ -6,7 +6,7 @@
 
 import PannableScalableView from './views/PannableScalableView';
 
-function App() {
+export default function App() {
   return (
     <SafeAreaView className='grow'>
       <GestureHandlerRootView className='grow'>
@@ -14,25 +14,17 @@
           <PannableScalableView objectFit='contain' controls>
             <DirectedGraphComponent
               placementSettings={{
-<<<<<<< HEAD
                 strategy: 'tree'
-=======
-                strategy: 'random',
-                layoutType: 'random',
-                containerWidth: 200,
-                containerHeight: 200
->>>>>>> 27cc1050
               }}
               vertices={[
                 { key: 'A', data: [] },
                 { key: 'B', data: [] },
                 { key: 'C', data: [] },
-                { key: 'D', data: [] },
                 { key: 'E', data: [] },
                 { key: 'F', data: [] },
+                { key: 'D', data: [] },
                 { key: 'G', data: [] },
                 { key: 'H', data: [] },
-<<<<<<< HEAD
                 { key: 'I', data: [] },
                 { key: 'J', data: [] },
                 { key: 'K', data: [] },
@@ -56,31 +48,11 @@
                 { key: 'JL', from: 'J', to: 'L', data: [] },
                 { key: 'KN', from: 'K', to: 'N', data: [] },
                 { key: 'KO', from: 'K', to: 'O', data: [] }
-=======
-                { key: 'I', data: [] }
->>>>>>> 27cc1050
               ]}
-              edges={
-                [
-                  // { key: 'AB', from: 'A', to: 'B', data: [] },
-                  // { key: 'AC', from: 'A', to: 'C', data: [] },
-                  // { key: 'AD', from: 'A', to: 'D', data: [] },
-                  // { key: 'BE', from: 'B', to: 'E', data: [] },
-                  // { key: 'BF', from: 'B', to: 'F', data: [] },
-                  // { key: 'BG', from: 'B', to: 'G', data: [] },
-                  // { key: 'AH', from: 'A', to: 'H', data: [] },
-                  // { key: 'AI', from: 'A', to: 'I', data: [] },
-                  // { key: 'IJ', from: 'I', to: 'J', data: [] },
-                  // { key: 'IK', from: 'I', to: 'K', data: [] },
-                  // { key: 'IL', from: 'I', to: 'L', data: [] }
-                ]
-              }
             />
           </PannableScalableView>
         </View>
       </GestureHandlerRootView>
     </SafeAreaView>
   );
-}
-
-export default App;+}