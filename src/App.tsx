--- conflicted
+++ resolved
@@ -83,26 +83,17 @@
       <GestureHandlerRootView className='grow'>
         <View className='grow bg-black'>
           <GraphEventsProvider
-<<<<<<< HEAD
-            edgePressDistance={10}
-            onVertexPress={data => {
-              console.log('vertex pressed', data);
-            }}
-            onVertexLongPress={data => {
-              console.log('vertex long pressed', data);
-            }}
-            onEdgePress={data => {
-              console.log('edge pressed', data);
-            }}
-            onEdgeLongPress={data => {
-              console.log('edge long pressed', data);
-=======
             onVertexPress={key => {
               console.log('vertex pressed', key);
             }}
             onVertexLongPress={key => {
               console.log('vertex long pressed', key);
->>>>>>> 85c0166d
+            }}
+            onEdgePress={key => {
+              console.log('edge pressed', key);
+            }}
+            onEdgeLongPress={key => {
+              console.log('edge long pressed', key);
             }}>
             <PannableScalableView objectFit='contain' controls>
               <DirectedGraphComponent
