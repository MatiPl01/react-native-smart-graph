import { useCallback, useMemo, useState } from 'react';
import {
  GraphView,
  DirectedGraph,
  DirectedGraphComponent,
  VertexPressHandler
} from 'react-native-smart-graph';

// const ORBITS_GRAPH: DirectedGraphData = {
//   vertices: [
//     { key: 'V0' }, // root
//     // First orbit vertices
//     { key: 'V1' },
//     { key: 'V2' },
//     { key: 'V3' },
//     { key: 'V4' },
//     { key: 'V5' },
//     // Second orbit vertices
//     { key: 'V6' },
//     { key: 'V7' },
//     { key: 'V8' },
//     { key: 'V9' },
//     { key: 'V10' },
//     { key: 'V11' },
//     { key: 'V12' },
//     { key: 'V13' },
//     { key: 'V14' },
//     { key: 'V15' }
//   ],
//   edges: [
//     // Edges from root to first orbit
//     { key: 'E0', from: 'V0', to: 'V1' },
//     { key: 'E1', from: 'V0', to: 'V2' },
//     { key: 'E2', from: 'V0', to: 'V3' },
//     { key: 'E3', from: 'V0', to: 'V4' },
//     { key: 'E4', from: 'V0', to: 'V5' },
//     // Edges from first orbit to second orbit
//     // V1 has 1 child
//     { key: 'E5', from: 'V1', to: 'V6' },
//     // V2 has 2 children
//     { key: 'E6', from: 'V2', to: 'V7' },
//     { key: 'E7', from: 'V2', to: 'V8' },
//     // V3 has 3 children
//     { key: 'E8', from: 'V3', to: 'V9' },
//     { key: 'E9', from: 'V3', to: 'V10' },
//     { key: 'E10', from: 'V3', to: 'V11' },
//     // V4 has 4 children
//     { key: 'E11', from: 'V4', to: 'V12' },
//     { key: 'E12', from: 'V4', to: 'V13' },
//     { key: 'E13', from: 'V4', to: 'V14' },
//     { key: 'E14', from: 'V4', to: 'V15' }
//   ]
// };

export default function Graph() {
  const [orbitsRoot, setOrbitsRoot] = useState('');

  const graph = useMemo(
    () =>
      new DirectedGraph({
        vertices: [
          { key: 'LV1' },
          { key: 'LV2' },
          { key: 'LV3' },
          { key: 'LV4' },
          { key: 'LV5' },
          { key: 'LV6' },
          { key: 'LV7' },
          { key: 'LV8' }
        ],
        edges: [
          { key: 'LE1', from: 'LV1', to: 'LV2' },
          { key: 'LE2', from: 'LV2', to: 'LV3' },
          { key: 'LE3', from: 'LV2', to: 'LV4' },
          { key: 'LE4', from: 'LV2', to: 'LV5' },
          { key: 'LE5', from: 'LV5', to: 'LV6' },
          { key: 'LE6', from: 'LV1', to: 'LV7' },
          { key: 'LE7', from: 'LV5', to: 'LV8' }
        ]
      }),
    []
  );

  const handEVertexPress = useCallback<VertexPressHandler>(
    ({ vertex: { key } }) => {
      setOrbitsRoot(key);
    },
    []
  );

  return (
<<<<<<< HEAD
    <GraphView objectFit='none' padding={50}>
      <DirectedGraphComponent
=======
    <GraphView objectFit='contain'>
      <UndirectedGraphComponent
>>>>>>> 10b6debf
        settings={{
          // --- Placement settings ---
          placement: {
            strategy: 'orbits',
            minVertexSpacing: 50,
            layerSizing: 'auto', // <- doesn't have to be explicitly specified (it's a default option)
            roots: [orbitsRoot],
            maxSectorAngle: 0.25 * Math.PI
          },
          // --- End of placement settings ---
          events: {
            onVertexPress: handEVertexPress
          }
        }}
        graph={graph}
      />
    </GraphView>
  );
}<|MERGE_RESOLUTION|>--- conflicted
+++ resolved
@@ -1,85 +1,38 @@
 import { useCallback, useMemo, useState } from 'react';
 import {
   GraphView,
-  DirectedGraph,
-  DirectedGraphComponent,
-  VertexPressHandler
+  VertexPressHandler,
+  UndirectedGraphData,
+  UndirectedGraph,
+  UndirectedGraphComponent
 } from 'react-native-smart-graph';
 
-// const ORBITS_GRAPH: DirectedGraphData = {
-//   vertices: [
-//     { key: 'V0' }, // root
-//     // First orbit vertices
-//     { key: 'V1' },
-//     { key: 'V2' },
-//     { key: 'V3' },
-//     { key: 'V4' },
-//     { key: 'V5' },
-//     // Second orbit vertices
-//     { key: 'V6' },
-//     { key: 'V7' },
-//     { key: 'V8' },
-//     { key: 'V9' },
-//     { key: 'V10' },
-//     { key: 'V11' },
-//     { key: 'V12' },
-//     { key: 'V13' },
-//     { key: 'V14' },
-//     { key: 'V15' }
-//   ],
-//   edges: [
-//     // Edges from root to first orbit
-//     { key: 'E0', from: 'V0', to: 'V1' },
-//     { key: 'E1', from: 'V0', to: 'V2' },
-//     { key: 'E2', from: 'V0', to: 'V3' },
-//     { key: 'E3', from: 'V0', to: 'V4' },
-//     { key: 'E4', from: 'V0', to: 'V5' },
-//     // Edges from first orbit to second orbit
-//     // V1 has 1 child
-//     { key: 'E5', from: 'V1', to: 'V6' },
-//     // V2 has 2 children
-//     { key: 'E6', from: 'V2', to: 'V7' },
-//     { key: 'E7', from: 'V2', to: 'V8' },
-//     // V3 has 3 children
-//     { key: 'E8', from: 'V3', to: 'V9' },
-//     { key: 'E9', from: 'V3', to: 'V10' },
-//     { key: 'E10', from: 'V3', to: 'V11' },
-//     // V4 has 4 children
-//     { key: 'E11', from: 'V4', to: 'V12' },
-//     { key: 'E12', from: 'V4', to: 'V13' },
-//     { key: 'E13', from: 'V4', to: 'V14' },
-//     { key: 'E14', from: 'V4', to: 'V15' }
-//   ]
-// };
+const GRAPH: UndirectedGraphData = {
+  vertices: [
+    { key: 'V1' },
+    { key: 'V2' },
+    { key: 'V3' },
+    { key: 'V4' },
+    { key: 'V5' },
+    { key: 'V6' },
+    { key: 'V7' },
+    { key: 'V8' }
+  ],
+  edges: [
+    { key: 'E1', vertices: ['V1', 'V2'] },
+    { key: 'E2', vertices: ['V2', 'V3'] },
+    { key: 'E3', vertices: ['V2', 'V4'] },
+    { key: 'E4', vertices: ['V2', 'V5'] },
+    { key: 'E5', vertices: ['V5', 'V6'] },
+    { key: 'E6', vertices: ['V1', 'V7'] },
+    { key: 'E7', vertices: ['V5', 'V8'] }
+  ]
+};
 
 export default function Graph() {
   const [orbitsRoot, setOrbitsRoot] = useState('');
 
-  const graph = useMemo(
-    () =>
-      new DirectedGraph({
-        vertices: [
-          { key: 'LV1' },
-          { key: 'LV2' },
-          { key: 'LV3' },
-          { key: 'LV4' },
-          { key: 'LV5' },
-          { key: 'LV6' },
-          { key: 'LV7' },
-          { key: 'LV8' }
-        ],
-        edges: [
-          { key: 'LE1', from: 'LV1', to: 'LV2' },
-          { key: 'LE2', from: 'LV2', to: 'LV3' },
-          { key: 'LE3', from: 'LV2', to: 'LV4' },
-          { key: 'LE4', from: 'LV2', to: 'LV5' },
-          { key: 'LE5', from: 'LV5', to: 'LV6' },
-          { key: 'LE6', from: 'LV1', to: 'LV7' },
-          { key: 'LE7', from: 'LV5', to: 'LV8' }
-        ]
-      }),
-    []
-  );
+  const graph = useMemo(() => new UndirectedGraph(GRAPH), []);
 
   const handEVertexPress = useCallback<VertexPressHandler>(
     ({ vertex: { key } }) => {
@@ -89,21 +42,15 @@
   );
 
   return (
-<<<<<<< HEAD
-    <GraphView objectFit='none' padding={50}>
-      <DirectedGraphComponent
-=======
     <GraphView objectFit='contain'>
       <UndirectedGraphComponent
->>>>>>> 10b6debf
         settings={{
           // --- Placement settings ---
           placement: {
             strategy: 'orbits',
             minVertexSpacing: 50,
             layerSizing: 'auto', // <- doesn't have to be explicitly specified (it's a default option)
-            roots: [orbitsRoot],
-            maxSectorAngle: 0.25 * Math.PI
+            roots: [orbitsRoot]
           },
           // --- End of placement settings ---
           events: {
