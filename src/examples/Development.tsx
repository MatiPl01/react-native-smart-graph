--- conflicted
+++ resolved
@@ -94,13 +94,9 @@
 let mode = 0;
 
 export default function App() {
-<<<<<<< HEAD
-  const graph = new DirectedGraph({ vertices: [{ key: 'A', data: 'A' }] });
-=======
   const graph = new UndirectedGraph({
     vertices: [{ key: 'A', data: 'A' }]
   });
->>>>>>> 15c61f37
 
   useEffect(() => {
     const interval = setInterval(() => {
