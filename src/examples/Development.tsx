<<<<<<< HEAD
import React from 'react';
=======
import React, { useEffect, useMemo } from 'react';
>>>>>>> 3cbc2ca2
import { SafeAreaView, StyleSheet, View } from 'react-native';
import { GestureHandlerRootView } from 'react-native-gesture-handler';

import GraphView from '@/components/views/GraphView';
import { DirectedGraph } from '@/models/graphs';

import { DefaultEdgeLabelRenderer, DirectedGraphComponent } from '..';

export default function App() {
  const graph = useMemo(
    () =>
      new DirectedGraph({
        edges: [
          {
            from: 'A',
            key: 'AB',
            to: 'B',
            value: 'AB'
          },

<<<<<<< HEAD
      {
        from: 'A',
        key: 'AC',
        to: 'C',
        value: 'AC'
      },
      {
        from: 'C',
        key: 'CD',
        to: 'D',
        value: 'CD'
      },
      {
        from: 'C',
        key: 'CE',
        to: 'E',
        value: 'CE'
      },
      {
        from: 'B',
        key: 'BF',
        to: 'F',
        value: 'BF'
      }
    ],
    vertices: [
      { key: 'A', value: 'A' },
      { key: 'B', value: 'B' },
      { key: 'C', value: 'C' },
      { key: 'D', value: 'D' },
      { key: 'E', value: 'E' },
      { key: 'F', value: 'F' }
    ]
  });

=======
          {
            from: 'A',
            key: 'AC',
            to: 'C',
            value: 'AC'
          },
          {
            from: 'C',
            key: 'CD',
            to: 'D',
            value: 'CD'
          },
          {
            from: 'C',
            key: 'CE',
            to: 'E',
            value: 'CE'
          }
        ],
        vertices: [
          { key: 'A', value: 'A' },
          { key: 'B', value: 'B' },
          { key: 'C', value: 'C' },
          { key: 'D', value: 'D' },
          { key: 'E', value: 'E' }
        ]
      }),
    []
  );

  useEffect(() => {
    const interval = setInterval(() => {
      if (idx < 0 || idx >= ADDED_COMPONENTS.length) {
        mode = mode === 0 ? 1 : 0;
        idx = Math.max(0, Math.min(ADDED_COMPONENTS.length - 1, idx));
      }
      // eslint-disable-next-line @typescript-eslint/no-non-null-assertion
      const component = ADDED_COMPONENTS[idx]!;

      try {
        if (mode === 0) {
          if (component.from && component.to) {
            graph.insertEdge(component);
          } else {
            graph.insertVertex(component);
          }
          idx++;
        } else {
          if (component.from && component.to) {
            graph.removeEdge(component.key);
          } else {
            graph.removeVertex(component.key);
          }
          idx--;
        }
      } catch (e) {
        clearInterval(interval);
        console.error(e);
        return;
      }
    }, 100);

    return () => clearInterval(interval);
  }, []);

>>>>>>> 3cbc2ca2
  return (
    <SafeAreaView style={styles.container}>
      <GestureHandlerRootView style={styles.gestureHandler}>
        <View style={styles.background}>
          <GraphView controls objectFit='contain'>
            <DirectedGraphComponent
              renderers={{
                label: DefaultEdgeLabelRenderer
              }}
              settings={{
                events: {
                  onVertexLongPress({ vertex: { key } }) {
                    console.log(`Vertex ${key} long pressed`);
                  },
                  onVertexPress({ vertex: { key } }) {
                    console.log(`Vertex ${key} pressed`);
                  }
                },
                layout: {
                  managedBy: 'forces'
                },
                placement: {
                  strategy: 'circle'
                }
              }}
              graph={graph}
            />
          </GraphView>
        </View>
      </GestureHandlerRootView>
    </SafeAreaView>
  );
}

const styles = StyleSheet.create({
  background: {
    backgroundColor: 'black',
    flex: 1
  },
  container: {
    flex: 1
  },
  gestureHandler: {
    flex: 1
  }
});<|MERGE_RESOLUTION|>--- conflicted
+++ resolved
@@ -1,8 +1,4 @@
-<<<<<<< HEAD
-import React from 'react';
-=======
-import React, { useEffect, useMemo } from 'react';
->>>>>>> 3cbc2ca2
+import React, { useMemo } from 'react';
 import { SafeAreaView, StyleSheet, View } from 'react-native';
 import { GestureHandlerRootView } from 'react-native-gesture-handler';
 
@@ -23,43 +19,6 @@
             value: 'AB'
           },
 
-<<<<<<< HEAD
-      {
-        from: 'A',
-        key: 'AC',
-        to: 'C',
-        value: 'AC'
-      },
-      {
-        from: 'C',
-        key: 'CD',
-        to: 'D',
-        value: 'CD'
-      },
-      {
-        from: 'C',
-        key: 'CE',
-        to: 'E',
-        value: 'CE'
-      },
-      {
-        from: 'B',
-        key: 'BF',
-        to: 'F',
-        value: 'BF'
-      }
-    ],
-    vertices: [
-      { key: 'A', value: 'A' },
-      { key: 'B', value: 'B' },
-      { key: 'C', value: 'C' },
-      { key: 'D', value: 'D' },
-      { key: 'E', value: 'E' },
-      { key: 'F', value: 'F' }
-    ]
-  });
-
-=======
           {
             from: 'A',
             key: 'AC',
@@ -77,6 +36,12 @@
             key: 'CE',
             to: 'E',
             value: 'CE'
+          },
+          {
+            from: 'B',
+            key: 'BF',
+            to: 'F',
+            value: 'BF'
           }
         ],
         vertices: [
@@ -84,48 +49,13 @@
           { key: 'B', value: 'B' },
           { key: 'C', value: 'C' },
           { key: 'D', value: 'D' },
-          { key: 'E', value: 'E' }
+          { key: 'E', value: 'E' },
+          { key: 'F', value: 'F' }
         ]
       }),
     []
   );
 
-  useEffect(() => {
-    const interval = setInterval(() => {
-      if (idx < 0 || idx >= ADDED_COMPONENTS.length) {
-        mode = mode === 0 ? 1 : 0;
-        idx = Math.max(0, Math.min(ADDED_COMPONENTS.length - 1, idx));
-      }
-      // eslint-disable-next-line @typescript-eslint/no-non-null-assertion
-      const component = ADDED_COMPONENTS[idx]!;
-
-      try {
-        if (mode === 0) {
-          if (component.from && component.to) {
-            graph.insertEdge(component);
-          } else {
-            graph.insertVertex(component);
-          }
-          idx++;
-        } else {
-          if (component.from && component.to) {
-            graph.removeEdge(component.key);
-          } else {
-            graph.removeVertex(component.key);
-          }
-          idx--;
-        }
-      } catch (e) {
-        clearInterval(interval);
-        console.error(e);
-        return;
-      }
-    }, 100);
-
-    return () => clearInterval(interval);
-  }, []);
-
->>>>>>> 3cbc2ca2
   return (
     <SafeAreaView style={styles.container}>
       <GestureHandlerRootView style={styles.gestureHandler}>
