{
  "name": "react-native-smart-graph",
  "description": "React Native library for creating animated dynamic graphs",
  "version": "0.0.0-development",
  "author": {
    "name": "Mateusz Łopaciński",
    "email": "lop.mateusz.2001@gmail.com"
  },
  "dependencies": {
    "@fortawesome/fontawesome-svg-core": "^6.4.0",
    "@fortawesome/free-solid-svg-icons": "^6.4.0",
    "@fortawesome/react-native-fontawesome": "^0.3.0",
    "potpack": "^2.0.0"
  },
  "devDependencies": {
    "@babel/core": "^7.22.1",
    "@babel/plugin-proposal-class-properties": "^7.18.6",
    "@babel/plugin-proposal-private-methods": "^7.18.6",
    "@babel/preset-env": "^7.22.4",
    "@babel/runtime": "^7.22.3",
    "@react-native-community/eslint-config": "^3.2.0",
    "@semantic-release/changelog": "^6.0.3",
    "@semantic-release/commit-analyzer": "^10.0.1",
    "@semantic-release/git": "^10.0.1",
    "@semantic-release/github": "^9.0.3",
    "@semantic-release/npm": "^10.0.3",
    "@semantic-release/release-notes-generator": "^11.0.3",
    "@shopify/react-native-skia": "^0.1.193",
    "@tsconfig/react-native": "^3.0.2",
    "@types/jest": "^29.5.2",
    "@types/react": "^18.2.7",
    "@types/react-test-renderer": "^18.0.0",
    "babel-jest": "^29.5.0",
    "babel-plugin-module-resolver": "^5.0.0",
    "babel-plugin-react-require": "^4.0.0",
<<<<<<< HEAD
    "cz-conventional-changelog": "^3.3.0",
=======
>>>>>>> 0664ecd2
    "eslint": "^8.41.0",
    "eslint-import-resolver-typescript": "^3.5.5",
    "eslint-plugin-import": "^2.27.5",
    "eslint-plugin-no-relative-import-paths": "^1.5.2",
    "eslint-plugin-no-unsanitized": "^4.0.2",
    "eslint-plugin-prettier": "^4.2.1",
    "eslint-plugin-simple-import-sort": "^10.0.0",
    "eslint-plugin-unused-imports": "^2.0.0",
    "husky": "^8.0.3",
    "jest": "^29.5.0",
    "lint-staged": "^13.2.2",
    "merge-dirs": "^0.2.1",
    "metro-react-native-babel-preset": "^0.76.5",
    "prettier": "^2.8.8",
    "react": "^18.2.0",
    "react-native": "^0.71.8",
    "react-native-builder-bob": "^0.20.4",
    "react-native-gesture-handler": "^2.10.2",
    "react-native-reanimated": "^3.2.0",
    "react-native-svg": "^13.9.0",
    "react-test-renderer": "^18.2.0",
    "semantic-release": "^21.0.3",
    "syncpack": "^10.1.0",
    "ts-jest": "^29.1.0",
    "tsc-alias": "^1.8.6",
    "typescript": "^5.1.0"
  },
  "files": [
    "dist"
  ],
  "lint-staged": {
    "*.{js,jsx,ts,tsx}": [
      "eslint --fix",
      "prettier --write --ignore-unknown",
      "yarn format:deps"
    ]
  },
  "main": "dist/commonjs/index.js",
  "module": "dist/module/index.js",
  "peerDependencies": {
    "@shopify/react-native-skia": ">=0.1.193",
    "react": ">=18.0.0",
    "react-native": ">=0.71.8",
    "react-native-gesture-handler": ">=2.0.0",
    "react-native-reanimated": ">=3.0.0",
    "react-native-svg": ">=13.0.0"
  },
  "publishConfig": {
    "access": "public"
  },
  "repository": "MatiPl01/react-native-smart-graph",
  "scripts": {
    "android": "react-native run-android",
    "build": "yarn clean && bob build && yarn declarations:emit",
    "clean": "rm -rf dist && rm -f *.tgz",
    "declarations:emit": "tsc -p tsconfig.build.json && tsc-alias -p tsconfig.build.json",
    "format:code": "prettier --write .",
    "format:deps": "syncpack format",
    "ios": "react-native run-ios",
    "lint": "eslint .",
    "lint:fix": "eslint --fix .",
    "prepack": "yarn build",
    "prepare": "husky install",
    "semantic-release": "semantic-release",
    "start": "react-native start",
    "test": "jest"
  },
  "types": "dist/types/index.d.ts"
}<|MERGE_RESOLUTION|>--- conflicted
+++ resolved
@@ -33,10 +33,6 @@
     "babel-jest": "^29.5.0",
     "babel-plugin-module-resolver": "^5.0.0",
     "babel-plugin-react-require": "^4.0.0",
-<<<<<<< HEAD
-    "cz-conventional-changelog": "^3.3.0",
-=======
->>>>>>> 0664ecd2
     "eslint": "^8.41.0",
     "eslint-import-resolver-typescript": "^3.5.5",
     "eslint-plugin-import": "^2.27.5",
