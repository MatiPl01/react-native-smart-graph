--- conflicted
+++ resolved
@@ -25,9 +25,5 @@
       "@/*": ["./*"]
     }
   },
-<<<<<<< HEAD
-  "include": ["./src", "index.js", "src/examples/Development.tsx"]
-=======
   "include": ["./src"]
->>>>>>> 7244d8b0
 }