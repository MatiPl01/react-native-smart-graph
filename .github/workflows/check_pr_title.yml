name: Lint PR

on:
  pull_request_target:
    types:
      - opened
      - edited
      - synchronize

permissions: write-all

jobs:
  validate_pr_title:
    name: 👌 Validate PR title
<<<<<<< HEAD
    # Don't run on dependabot PRs
    if: "!contains(github.actor, 'dependabot')"
=======
>>>>>>> 27665f40
    runs-on: ubuntu-latest
    steps:
      - uses: amannn/action-semantic-pull-request@v5
        env:
          GITHUB_TOKEN: ${{ secrets.GITHUB_TOKEN }}
        with:
          wip: true

      - uses: marocchino/sticky-pull-request-comment@v2
        # When the previous steps fails, the workflow would stop. By adding this
        # condition you can continue the execution with the populated error message.
        if: always() && (steps.lint_pr_title.outputs.error_message != null)
        with:
          header: pr-title-lint-error
          message: |
            Hey there and thank you for opening this pull request! 👋🏼

            We require pull request titles to follow the [Conventional Commits specification](https://www.conventionalcommits.org/en/v1.0.0/) and it looks like your proposed title needs to be adjusted.

            Details:

            ```
            ${{ steps.lint_pr_title.outputs.error_message }}
            ```

      # Delete a previous comment when the issue has been resolved
      - if: ${{ steps.lint_pr_title.outputs.error_message == null }}
        uses: marocchino/sticky-pull-request-comment@v2
        with:
          header: pr-title-lint-error
          delete: true<|MERGE_RESOLUTION|>--- conflicted
+++ resolved
@@ -12,11 +12,6 @@
 jobs:
   validate_pr_title:
     name: 👌 Validate PR title
-<<<<<<< HEAD
-    # Don't run on dependabot PRs
-    if: "!contains(github.actor, 'dependabot')"
-=======
->>>>>>> 27665f40
     runs-on: ubuntu-latest
     steps:
       - uses: amannn/action-semantic-pull-request@v5
