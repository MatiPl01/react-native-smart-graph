{
  "root": true,
  "extends": [
    "@react-native-community",
    "plugin:@typescript-eslint/recommended",
    "plugin:@typescript-eslint/recommended-requiring-type-checking",
    "plugin:import/recommended",
    "plugin:import/typescript"
  ],
  "plugins": ["react", "@typescript-eslint", "prettier", "import"],
  "parser": "@typescript-eslint/parser",
  "parserOptions": {
    "projectRoot": ".",
    "project": "./tsconfig.json",
    "ecmaFeatures": {}
  },
  "settings": {
    "import/parsers": {
      "@typescript-eslint/parser": [".ts", ".tsx"]
    },
    "import/resolver": {
      "typescript": {
        "alwaysTryTypes": true,
        "project": "./tsconfig.json"
      }
    }
  },
  "rules": {
    "prettier/prettier": "off",
    "quotes": ["error", "single", { "avoidEscape": true }],
    "camelcase": [
      "error",
      {
        "ignoreDestructuring": false,
        "ignoreImports": false,
        "ignoreGlobals": false,
        "properties": "always",
        "allow": []
      }
    ],
    "comma-dangle": ["off"],
    "consistent-this": ["error", "self"],
    "dot-notation": [
      "error",
      {
        "allowKeywords": true,
        "allowPattern": ""
      }
    ],
    "eol-last": ["error", "always"],
    "eqeqeq": ["error"],
    "jsx-quotes": ["error", "prefer-single"],
    "lines-around-comment": ["error"],
    "new-cap": [
      "error",
      { "newIsCap": true, "capIsNewExceptionPattern": "^Gesture\\." }
    ],
    "new-parens": ["off"],
    "no-console": [
      "warn",
      {
        "allow": ["warn", "error"]
      }
    ],
    "no-constant-condition": [
      "error",
      {
        "checkLoops": true
      }
    ],
    "no-control-regex": ["error"],
    "no-empty": [
      "error",
      {
        "allowEmptyCatch": false
      }
    ],
    "no-else-return": [
      "error",
      {
        "allowElseIf": true
      }
    ],
    "no-empty-character-class": ["error"],
<<<<<<< HEAD
    "no-empty-function": ["error", { "allow": ["constructors"] }],
=======
    "no-empty-function": [
      "error",
      {
        "allow": ["constructors"]
      }
    ],
>>>>>>> ffaaefe9
    "no-eq-null": ["error"],
    "no-ex-assign": ["error"],
    "no-extend-native": ["error"],
    "no-extra-bind": ["error"],
    "no-extra-boolean-cast": [
      "error",
      {
        "enforceForLogicalOperands": false
      }
    ],
    "no-fallthrough": [
      "error",
      {
        "commentPattern": ""
      }
    ],
    "no-func-assign": ["error"],
    "no-implied-eval": ["error"],
    "no-inner-declarations": ["error", "both"],
    "no-invalid-regexp": ["error"],
    "no-iterator": ["error"],
    "no-label-var": ["error"],
    "no-labels": ["error"],
    "no-lone-blocks": ["error"],
    "no-lonely-if": ["error"],
    "no-loop-func": ["error"],
    "no-new": ["error"],
    "no-new-object": ["error"],
    "no-new-wrappers": ["error"],
    "no-obj-calls": ["error"],
    "no-octal": ["error"],
    "no-octal-escape": ["error"],
    "no-proto": ["error"],
    "no-redeclare": [
      "error",
      {
        "builtinGlobals": true
      }
    ],
    "no-regex-spaces": ["error"],
    "no-return-assign": ["error", "except-parens"],
    "no-script-url": ["error"],
    "no-self-compare": ["error"],
    "no-sequences": ["error"],
    "no-shadow": [
      "error",
      {
        "builtinGlobals": true,
        "hoist": "functions"
      }
    ],
    "no-shadow-restricted-names": ["error"],
    "no-sparse-arrays": ["error"],
    "no-undef-init": ["error"],
    "no-underscore-dangle": ["error"],
    "no-unexpected-multiline": ["error"],
    "no-unused-expressions": [
      "error",
      {
        "allowShortCircuit": true,
        "allowTernary": true
      }
    ],
    "no-useless-escape": ["error"],
    "no-void": [
      "error",
      {
        "allowAsStatement": true
      }
    ],
    "no-with": ["error"],
    "nonblock-statement-body-position": ["error"],
    "radix": ["error", "as-needed"],
    "require-await": ["error"],
    "sort-vars": [
      "error",
      {
        "ignoreCase": false
      }
    ],
    "use-isnan": ["error"],
    "valid-typeof": [
      "error",
      {
        "requireStringLiterals": false
      }
    ],
    "strict": ["error", "never"],
    "getter-return": [
      "error",
      {
        "allowImplicit": false
      }
    ],
    "no-async-promise-executor": ["error"],
    "no-await-in-loop": ["error"],
    "no-compare-neg-zero": ["error"],
    "no-cond-assign": ["error"],
    "no-dupe-args": ["error"],
    "no-dupe-else-if": ["error"],
    "no-duplicate-case": ["error"],
    "no-import-assign": ["error"],
    "no-promise-executor-return": ["error"],
    "no-setter-return": ["error"],
    "no-template-curly-in-string": ["error"],
    "no-unreachable-loop": [
      "error",
      {
        "ignore": ["DoWhileStatement"]
      }
    ],
    "no-unsafe-finally": ["error"],
    "require-atomic-updates": ["error"],
    "no-catch-shadow": ["error"],
    "no-delete-var": ["error"],
    "@typescript-eslint/no-floating-promises": [
      "error",
      {
        "ignoreVoid": true
      }
    ],
    "react/react-in-jsx-scope": "off",
    "react-hooks/exhaustive-deps": "off"
  },
  "env": {
    "es2020": true
  }
}<|MERGE_RESOLUTION|>--- conflicted
+++ resolved
@@ -82,16 +82,12 @@
       }
     ],
     "no-empty-character-class": ["error"],
-<<<<<<< HEAD
-    "no-empty-function": ["error", { "allow": ["constructors"] }],
-=======
     "no-empty-function": [
       "error",
       {
         "allow": ["constructors"]
       }
     ],
->>>>>>> ffaaefe9
     "no-eq-null": ["error"],
     "no-ex-assign": ["error"],
     "no-extend-native": ["error"],
